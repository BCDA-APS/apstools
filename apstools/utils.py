--- conflicted
+++ resolved
@@ -13,12 +13,9 @@
    ~ExcelDatabaseFileBase
    ~ExcelDatabaseFileGeneric
    ~ExcelReadError
-<<<<<<< HEAD
    ~findname
    ~findpv
-=======
    ~findCatalogsInNamespace
->>>>>>> f5466490
    ~full_dotted_name
    ~getCatalog
    ~getDatabase
