--- conflicted
+++ resolved
@@ -14,6 +14,7 @@
    ~ipython_profile_name
    ~pairwise
    ~print_snapshot_list
+   ~print_RE_md
    ~text_encode
    ~to_unicode_or_bust
    ~trim_string_for_EPICS
@@ -90,21 +91,14 @@
     RETURNS
 
     table : str or `None`
-<<<<<<< HEAD
-        multiline text with table in chosen format
-=======
-        multi-line text table with dictionary contents
->>>>>>> 82820bb1
+        multiline text table with dictionary contents in chosen format
         or ``None`` if dictionary has no contents
     
     EXAMPLE::
 
         In [8]: RE.md                                                                                                               
         Out[8]: {'login_id': 'jemian:wow.aps.anl.gov', 'beamline_id': 'developer', 'proposal_id': None, 'pid': 19072, 'scan_id': 10, 'version': {'bluesky': '1.5.2', 'ophyd': '1.3.3', 'apstools': '1.1.5', 'epics': '3.3.3'}}
-<<<<<<< HEAD
-        
-=======
->>>>>>> 82820bb1
+
         In [9]: print(dictionary_table(RE.md))                                                                                      
         =========== =============================================================================
         key         value                                                                        
@@ -116,10 +110,7 @@
         scan_id     10                                                                           
         version     {'bluesky': '1.5.2', 'ophyd': '1.3.3', 'apstools': '1.1.5', 'epics': '3.3.3'}
         =========== =============================================================================
-<<<<<<< HEAD
-
-=======
->>>>>>> 82820bb1
+
     """
     if len(dictionary) == 0:
         return
@@ -129,7 +120,6 @@
     for k, v in sorted(dictionary.items()):
         _t.addRow((k, str(v)))
     return _t.reST(fmt=fmt)
-<<<<<<< HEAD
 
 
 def print_RE_md(dictionary=RE.md, fmt="simple"):
@@ -166,8 +156,6 @@
     md["versions"] = str(v).rstrip()
     print("RunEngine metadata dictionary:")
     print(dictionary_table(md, fmt=fmt))
-=======
->>>>>>> 82820bb1
 
 
 def pairwise(iterable):
