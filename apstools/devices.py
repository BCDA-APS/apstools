"""
(ophyd) Devices that might be useful at the APS using Bluesky

APS GENERAL SUPPORT

.. autosummary::

    ~ApsCycleComputedRO
    ~ApsCycleDM
    ~ApsMachineParametersDevice
    ~ApsPssShutter
    ~ApsPssShutterWithStatus
    ~SimulatedApsPssShutterWithStatus

AREA DETECTOR SUPPORT

.. autosummary::

    ~AD_EpicsHdf5FileName
    ~AD_EpicsJpegFileName
    ~AD_plugin_primed
    ~AD_prime_plugin
    ~AD_setup_FrameType

DETECTOR / SCALER SUPPORT

.. autosummary::

    ~Struck3820
    ~use_EPICS_scaler_channels

MOTORS, POSITIONERS, AXES, ...

.. autosummary::

    ~AxisTunerException
    ~AxisTunerMixin
    ~EpicsDescriptionMixin
    ~EpicsMotorDialMixin
    ~EpicsMotorEnableMixin
    ~EpicsMotorLimitsMixin
    ~EpicsMotorRawMixin
    ~EpicsMotorResolutionMixin
    ~EpicsMotorServoMixin
    ~EpicsMotorShutter
    ~EpicsOnOffShutter

SHUTTERS

.. autosummary::

    ~ApsPssShutter
    ~ApsPssShutterWithStatus
    ~EpicsMotorShutter
    ~EpicsOnOffShutter
    ~OneSignalShutter
    ~ShutterBase
    ~SimulatedApsPssShutterWithStatus

synApps Support

    See separate :ref:`synApps` section.

OTHER SUPPORT

.. autosummary::

    ~DualPf4FilterBox
    ~EpicsDescriptionMixin
    ~KohzuSeqCtl_Monochromator
    ~ProcessController
    ~Struck3820

Internal routines

.. autosummary::

    ~ApsOperatorMessagesDevice
    ~DeviceMixinBase

"""

# -----------------------------------------------------------------------------
# :author:    Pete R. Jemian
# :email:     jemian@anl.gov
# :copyright: (c) 2017-2021, UChicago Argonne, LLC
#
# Distributed under the terms of the Creative Commons Attribution 4.0 International Public License.
#
# The full license is in the file LICENSE.txt, distributed with this software.
# -----------------------------------------------------------------------------


from collections import OrderedDict
from datetime import datetime
import epics
import itertools
import logging
import numpy as np
import threading
import time
import warnings

from .synApps import *

from ophyd import Component, Device, DeviceStatus, FormattedComponent
from ophyd import Signal, EpicsMotor, EpicsSignal, EpicsSignalRO
from ophyd.mca import EpicsMCARecord
from ophyd.scaler import EpicsScaler, ScalerCH
from ophyd.sim import SynSignalRO

from ophyd.areadetector.filestore_mixins import FileStoreBase
from ophyd.areadetector.filestore_mixins import FileStorePluginBase
from ophyd.utils import set_and_wait

from bluesky import plan_stubs as bps


logger = logging.getLogger(__name__)


# for convenience
SCALER_AUTOCOUNT_MODE = 1  # TODO: contribute to ophyd?


def use_EPICS_scaler_channels(scaler):
    """
    configure scaler for only the channels with names assigned in EPICS

    Note: For `ScalerCH`, use `scaler.select_channels(None)` instead of this code.
    (Applies only to `ophyd.scaler.ScalerCH` in releases after 2019-02-27.)
    """
    if isinstance(scaler, EpicsScaler):
        read_attrs = []
        for ch in scaler.channels.component_names:
            _nam = epics.caget(f"{scaler.prefix}.NM{int(ch[4:])}")
            if len(_nam.strip()) > 0:
                read_attrs.append(ch)
        scaler.channels.read_attrs = read_attrs
    elif isinstance(scaler, ScalerCH):
        # superceded by: https://github.com/NSLS-II/ophyd/commit/543e7ef81f3cb760192a0de719e51f9359642ae8
        scaler.match_names()
        read_attrs = []
        configuration_attrs = []
        for ch in scaler.channels.component_names:
            nm_pv = scaler.channels.__getattribute__(ch)
            if nm_pv is not None and len(nm_pv.chname.get().strip()) > 0:
                read_attrs.append(ch)
                configuration_attrs.append(ch)
                configuration_attrs.append(ch + ".chname")
                configuration_attrs.append(ch + ".preset")
                configuration_attrs.append(ch + ".gate")
        scaler.channels.read_attrs = read_attrs
        scaler.channels.configuration_attrs = configuration_attrs


class ApsCycleDM(SynSignalRO):
    """
    Get the APS cycle name from the APS Data Management system.

    .. index:: Ophyd Signal; ApsCycleDM

    This signal is read-only.
    """

    _cycle_ends = "1980"  # force a read from DM on first get()
    _cycle_name = "unknown"

    def get(self):
        if datetime.now().isoformat(sep=" ") >= self._cycle_ends:
            from .beamtime.apsbss import api_bss

            # only update from data management after the end of the run
            cycle = api_bss.getCurrentRun()
            self._cycle_name = cycle["name"]
            self._cycle_ends = cycle["endTime"]
        return self._cycle_name


class ApsCycleComputedRO(SynSignalRO):
    """
    Compute the APS cycle name based on the calendar and the usual practice.

    .. index:: Ophyd Signal; ApsCycleComputedRO

    Absent any facility PV that provides the name of the current operating
    cycle, this can be approximated by python computation (as long as the
    present scheduling pattern is maintained)

    This signal is read-only.

    NOTE: There is info provided by the APS proposal & ESAF systems.  See
    :class:`~ApsCycleDM`.
    """

    def get(self):
        dt = datetime.now()
        aps_cycle = f"{dt.year}-{int((dt.month-0.1)/4) + 1}"
        return aps_cycle


class ApsOperatorMessagesDevice(Device):
    """
    General messages from the APS main control room.

    .. index:: Ophyd Device; ApsOperatorMessagesDevice
    """

    operators = Component(EpicsSignalRO, "OPS:message1", string=True)
    floor_coordinator = Component(
        EpicsSignalRO, "OPS:message2", string=True
    )
    fill_pattern = Component(EpicsSignalRO, "OPS:message3", string=True)
    last_problem_message = Component(
        EpicsSignalRO, "OPS:message4", string=True
    )
    last_trip_message = Component(
        EpicsSignalRO, "OPS:message5", string=True
    )
    # messages 6-8: meaning?
    message6 = Component(EpicsSignalRO, "OPS:message6", string=True)
    message7 = Component(EpicsSignalRO, "OPS:message7", string=True)
    message8 = Component(EpicsSignalRO, "OPS:message8", string=True)


class ApsMachineParametersDevice(Device):
    """
    Common operational parameters of the APS of general interest.

    .. index:: Ophyd Device; ApsMachineParametersDevice

    EXAMPLE::

        import apstools.devices as APS_devices
        APS = APS_devices.ApsMachineParametersDevice(name="APS")
        aps_current = APS.current

        # make sure these values are logged at start and stop of every scan
        sd.baseline.append(APS)
        # record storage ring current as secondary stream during scans
        # name: aps_current_monitor
        # db[-1].table("aps_current_monitor")
        sd.monitors.append(aps_current)

    The `sd.baseline` and `sd.monitors` usage relies on this global setup:

        from bluesky import SupplementalData
        sd = SupplementalData()
        RE.preprocessors.append(sd)

    .. autosummary::

        ~inUserOperations

    """

    current = Component(EpicsSignalRO, "S:SRcurrentAI")
    lifetime = Component(EpicsSignalRO, "S:SRlifeTimeHrsCC")
    aps_cycle = Component(ApsCycleDM)
    machine_status = Component(EpicsSignalRO, "S:DesiredMode", string=True)
    # In [3]: APS.machine_status.enum_strs
    # Out[3]:
    # ('State Unknown',
    #  'USER OPERATIONS',
    #  'Bm Ln Studies',
    #  'INJ Studies',
    #  'ASD Studies',
    #  'NO BEAM',
    #  'MAINTENANCE')
    operating_mode = Component(EpicsSignalRO, "S:ActualMode", string=True)
    # In [4]: APS.operating_mode.enum_strs
    # Out[4]:
    # ('State Unknown',
    # 'NO BEAM',
    # 'Injecting',
    # 'Stored Beam',
    # 'Delivered Beam',
    # 'MAINTENANCE')
    shutter_permit = Component(
        EpicsSignalRO, "ACIS:ShutterPermit", string=True
    )
    fill_number = Component(EpicsSignalRO, "S:FillNumber")
    orbit_correction = Component(EpicsSignalRO, "S:OrbitCorrection:CC")
    global_feedback = Component(
        EpicsSignalRO, "SRFB:GBL:LoopStatusBI", string=True
    )
    global_feedback_h = Component(
        EpicsSignalRO, "SRFB:GBL:HLoopStatusBI", string=True
    )
    global_feedback_v = Component(
        EpicsSignalRO, "SRFB:GBL:VLoopStatusBI", string=True
    )
    operator_messages = Component(ApsOperatorMessagesDevice)

    @property
    def inUserOperations(self):
        """
        determine if APS is in User Operations mode (boolean)

        Use this property to configure ophyd Devices for direct or simulated hardware.
        See issue #49 (https://github.com/BCDA-APS/apstools/issues/49) for details.

        EXAMPLE::

            APS = apstools.devices.ApsMachineParametersDevice(name="APS")

            if APS.inUserOperations:
                suspend_APS_current = bluesky.suspenders.SuspendFloor(APS.current, 2, resume_thresh=10)
                RE.install_suspender(suspend_APS_current)
            else:
                # use pseudo shutter controls and no current suspenders
                pass

        """
        # fmt: off
        return self.machine_status.get() in (
            1, "USER OPERATIONS",
            2, "Bm Ln Studies",
        )
        # fmt: on


class ShutterBase(Device):
    """
    Base class for all shutter Devices.

    .. index:: Ophyd Device; ShutterBase

    PARAMETERS

    value
        *str* :
        any from ``self.choices`` (typically "open" or "close")

    valid_open_values
        *[str]* :
        A list of lower-case text values that are acceptable
        for use with the ``set()`` command to open the shutter.

    valid_close_values
        *[str]* :
        A list of lower-case text values that are acceptable
        for use with the ``set()`` command to close the shutter.

    open_value
        *number* :
        The actual value to send to open ``signal`` to open the shutter.
        (default = 1)

    close_value
        *number* :
        The actual value to send to close ``signal`` to close the shutter.
        (default = 0)

    delay_s
        *float* :
        time to wait (s) after move is complete,
        does not wait if shutter already in position
        (default = 0)

    busy
        *Signal* :
        (internal) tells if a move is in progress

    unknown_state
        *str* :
        (constant) Text reported by ``state`` when not open or closed.
        cannot move to this position
        (default = "unknown")
    """

    # fmt: off
    valid_open_values = ["open", "opened"]  # lower-case strings ONLY
    valid_close_values = ["close", "closed"]
    # fmt: on
    open_value = 1  # value of "open"
    close_value = 0  # value of "close"
    delay_s = 0.0  # time to wait (s) after move is complete
    busy = Component(Signal, value=False)
    unknown_state = "unknown"  # cannot move to this position

    # - - - - likely to override these methods in subclass - - - -

    def open(self):
        """
        BLOCKING: request shutter to open, called by ``set()``.

        Must implement in subclass of ShutterBase()

        EXAMPLE::

            if not self.isOpen:
                self.signal.put(self.open_value)
                if self.delay_s > 0:
                    time.sleep(self.delay_s)    # blocking call OK here

        """
        raise NotImplementedError("must implement in subclass")

    def close(self):
        """
        BLOCKING: request shutter to close, called by ``set()``.

        Must implement in subclass of ShutterBase()

        EXAMPLE::

            if not self.isClosed:
                self.signal.put(self.close_value)
                if self.delay_s > 0:
                    time.sleep(self.delay_s)    # blocking call OK here

        """
        raise NotImplementedError("must implement in subclass")

    @property
    def state(self):
        """
        returns ``open``, ``close``, or ``unknown``

        Must implement in subclass of ShutterBase()

        EXAMPLE::

            if self.signal.get() == self.open_value:
                result = self.valid_open_values[0]
            elif self.signal.get() == self.close_value:
                result = self.valid_close_values[0]
            else:
                result = self.unknown_state
            return result

        """
        raise NotImplementedError("must implement in subclass")

    # - - - - - - possible to override in subclass - - - - - -

    def __init__(self, *args, **kwargs):
        super().__init__(*args, **kwargs)
        self.valid_open_values = list(
            map(self.lowerCaseString, self.valid_open_values)
        )
        self.valid_close_values = list(
            map(self.lowerCaseString, self.valid_close_values)
        )

    @property
    def isOpen(self):
        """is the shutter open?"""
        return str(self.state) == self.valid_open_values[0]

    @property
    def isClosed(self):
        """is the shutter closed?"""
        return str(self.state) == self.valid_close_values[0]

    def inPosition(self, target):
        """is the shutter at the target position?"""
        self.validTarget(target)
        __value__ = self.lowerCaseString(target)
        if __value__ in self.valid_open_values and self.isOpen:
            return True
        elif __value__ in self.valid_close_values and self.isClosed:
            return True
        return False

    def set(self, value, **kwargs):
        """
        plan: request the shutter to open or close

        PARAMETERS

        value
            *str* :
            any from ``self.choices`` (typically "open" or "close")

        kwargs
            *dict* :
            ignored at this time

        """
        if self.busy.get():
            raise RuntimeError("shutter is operating")

        __value__ = self.lowerCaseString(value)
        self.validTarget(__value__)

        status = DeviceStatus(self)

        if self.inPosition(__value__):
            # no need to move, cut straight to the end
            status._finished(success=True)
        else:

            def move_it():
                # runs in a thread, no need to "yield from"
                self.busy.put(True)
                if __value__ in self.valid_open_values:
                    self.open()
                elif __value__ in self.valid_close_values:
                    self.close()
                self.busy.put(False)
                status._finished(success=True)

            # get it moving
            threading.Thread(target=move_it, daemon=True).start()
        return status

    # - - - - - - not likely to override in subclass - - - - - -

    def addCloseValue(self, text):
        """a synonym to close the shutter, use with set()"""
        self.valid_close_values.append(self.lowerCaseString(text))
        return self.choices  # return the list of acceptable values

    def addOpenValue(self, text):
        """a synonym to open the shutter, use with set()"""
        self.valid_open_values.append(self.lowerCaseString(text))
        return self.choices  # return the list of acceptable values

    @property
    def choices(self):
        """return list of acceptable choices for set()"""
        return self.valid_open_values + self.valid_close_values

    def lowerCaseString(self, value):
        """ensure any given value is a lower-case string"""
        return str(value).lower()

    def validTarget(self, target, should_raise=True):
        """
        return whether (or not) target value is acceptable for self.set()

        raise ValueError if not acceptable (default)
        """
        acceptable_values = self.choices
        ok = self.lowerCaseString(target) in acceptable_values
        if not ok and should_raise:
            msg = "received " + str(target)
            msg += " : should be only one of "
            msg += " | ".join(acceptable_values)
            raise ValueError(msg)
        return ok


class OneSignalShutter(ShutterBase):
    """
    Shutter Device using one Signal for open and close.

    .. index:: Ophyd Device; OneSignalShutter

    PARAMETERS

    signal
        ``EpicsSignal`` or ``Signal`` :
        (override in subclass)
        The ``signal`` is the comunication to the hardware.
        In a subclass, the hardware may have more than
        one communication channel to use.  See the
        ``ApsPssShutter`` as an example.

    See ``ShutterBase`` for more parameters.

    EXAMPLE

    Create a simulated shutter:

        shutter = OneSignalShutter(name="shutter")

    open the shutter (interactively):

        shutter.open()

    Check the shutter is open:

        In [144]: shutter.isOpen
        Out[144]: True

    Use the shutter in a Bluesky plan.
    Set a post-move delay time of 1.0 seconds.
    Be sure to use ``yield from``, such as::

        def in_a_plan(shutter):
            shutter.delay_s = 1.0
            t0 = time.time()
            print("Shutter state: " + shutter.state, time.time()-t0)
            yield from bps.abs_set(shutter, "open", wait=True)    # wait for completion is optional
            print("Shutter state: " + shutter.state, time.time()-t0)
            yield from bps.mv(shutter, "open")    # do it again
            print("Shutter state: " + shutter.state, time.time()-t0)
            yield from bps.mv(shutter, "close")    # ALWAYS waits for completion
            print("Shutter state: " + shutter.state, time.time()-t0)

        RE(in_a_plan(shutter))

    which gives this output:

        Shutter state: close 1.7642974853515625e-05
        Shutter state: open 1.0032124519348145
        Shutter state: open 1.0057861804962158
        Shutter state: close 2.009695529937744

    The strings accepted by `set()` are defined in two lists:
    `valid_open_values` and `valid_close_values`.  These lists
    are treated (internally to `set()`) as lower case strings.

    Example, add "o" & "x" as aliases for "open" & "close":

        shutter.addOpenValue("o")
        shutter.addCloseValue("x")
        shutter.set("o")
        shutter.set("x")
    """

    signal = Component(Signal, value=0)

    @property
    def state(self):
        """is shutter "open", "close", or "unknown"?"""
        if self.signal.get() == self.open_value:
            result = self.valid_open_values[0]
        elif self.signal.get() == self.close_value:
            result = self.valid_close_values[0]
        else:
            result = self.unknown_state
        return result

    def open(self):
        """BLOCKING: request shutter to open, called by set()"""
        if not self.isOpen:
            self.signal.put(self.open_value)
            if self.delay_s > 0:
                time.sleep(self.delay_s)  # blocking call OK here

    def close(self):
        """BLOCKING: request shutter to close, called by set()"""
        if not self.isClosed:
            self.signal.put(self.close_value)
            if self.delay_s > 0:
                time.sleep(self.delay_s)  # blocking call OK here


class ApsPssShutter(ShutterBase):
    """
    APS PSS shutter

    .. index:: Ophyd Device; ApsPssShutter

    * APS PSS shutters have separate bit PVs for open and close
    * set either bit, the shutter moves, and the bit resets a short time later
    * no indication that the shutter has actually moved from the bits
      (see :func:`ApsPssShutterWithStatus()` for alternative)

    Since there is no direct indication that a shutter has moved, the
    ``state`` property will always return *unknown* and the
    ``isOpen`` and ``isClosed`` properties will always return *False*.

    A consequence of the unknown state is that the shutter will always
    be commanded to move (and wait the ``delay_s`` time),
    even if it is already at that position.  This device could keep
    track of the last commanded position, but that is not guaranteed
    to be true since the shutter could be moved from other software.

    The default ``delay_s`` has been set at *1.2 s* to allow for
    shutter motion.  Change this as desired.  Advise if this
    default should be changed.

    EXAMPLE::

        shutter_a = ApsPssShutter("2bma:A_shutter:", name="shutter")

        shutter_a.open()
        shutter_a.close()

        shutter_a.set("open")
        shutter_a.set("close")

    When using the shutter in a plan, be sure to use ``yield from``, such as::

        def in_a_plan(shutter):
            yield from abs_set(shutter, "open", wait=True)
            # do something
            yield from abs_set(shutter, "close", wait=True)

        RE(in_a_plan(shutter_a))

    The strings accepted by `set()` are defined in two lists:
    `valid_open_values` and `valid_close_values`.  These lists
    are treated (internally to `set()`) as lower case strings.

    Example, add "o" & "x" as aliases for "open" & "close":

        shutter_a.addOpenValue("o")
        shutter_a.addCloseValue("x")
        shutter_a.set("o")
        shutter_a.set("x")
    """

    # bo records that reset after a short time, set to 1 to move
    # note: upper-case first characters here (unique to 9-ID)?
    open_signal = Component(EpicsSignal, "Open")
    close_signal = Component(EpicsSignal, "Close")

    delay_s = 1.2  # allow time for shutter to move

    @property
    def state(self):
        """is shutter "open", "close", or "unknown"?"""
        return self.unknown_state  # no state info available

    def open(self, timeout=10):
        """request the shutter to open (timeout is ignored)"""
        if not self.isOpen:
            self.open_signal.put(1)

            # wait for the shutter to move
            if self.delay_s > 0:
                time.sleep(self.delay_s)  # blocking call OK here

            # reset that signal (if not done by EPICS)
            if self.open_signal.get() == 1:
                self.open_signal.put(0)

    def close(self, timeout=10):
        """request the shutter to close (timeout is ignored)"""
        if not self.isClosed:
            self.close_signal.put(1)

            # wait for the shutter to move
            if self.delay_s > 0:
                time.sleep(self.delay_s)  # blocking call OK here

            # reset that signal (if not done by EPICS)
            if self.close_signal.get() == 1:
                self.close_signal.put(0)


class ApsPssShutterWithStatus(ApsPssShutter):
    """
    APS PSS shutter with separate status PV

    .. index:: Ophyd Device; ApsPssShutterWithStatus

    * APS PSS shutters have separate bit PVs for open and close
    * set either bit, the shutter moves, and the bit resets a short time later
    * a separate status PV tells if the shutter is open or closed
      (see :func:`ApsPssShutter()` for alternative)

    EXAMPLE::

        A_shutter = ApsPssShutterWithStatus(
            "2bma:A_shutter:",
            "PA:02BM:STA_A_FES_OPEN_PL",
            name="A_shutter")
        B_shutter = ApsPssShutterWithStatus(
            "2bma:B_shutter:",
            "PA:02BM:STA_B_SBS_OPEN_PL",
            name="B_shutter")

        A_shutter.open()
        A_shutter.close()

        or

        A_shutter.set("open")
        A_shutter.set("close")

    When using the shutter in a plan, be sure to use `yield from`.

        def in_a_plan(shutter):
            yield from abs_set(shutter, "open", wait=True)
            # do something
            yield from abs_set(shutter, "close", wait=True)

        RE(in_a_plan(A_shutter))

    """

    # bi record ZNAM=OFF, ONAM=ON
    pss_state = FormattedComponent(EpicsSignalRO, "{self.state_pv}")
    pss_state_open_values = [1]
    pss_state_closed_values = [0]

    delay_s = 0  # let caller add time after the move

    _poll_factor_ = 1.5
    _poll_s_min_ = 0.002
    _poll_s_max_ = 0.15

    def __init__(self, prefix, state_pv, *args, **kwargs):
        self.state_pv = state_pv
        super().__init__(prefix, *args, **kwargs)

    @property
    def state(self):
        """is shutter "open", "close", or "unknown"?"""
        # update the list of acceptable values - very inefficient but works
        for item in self.pss_state.enum_strs[1]:
            if item not in self.pss_state_open_values:
                self.pss_state_open_values.append(item)
        for item in self.pss_state.enum_strs[0]:
            if item not in self.pss_state_closed_values:
                self.pss_state_closed_values.append(item)

        if self.pss_state.get() in self.pss_state_open_values:
            result = self.valid_open_values[0]
        elif self.pss_state.get() in self.pss_state_closed_values:
            result = self.valid_close_values[0]
        else:
            result = self.unknown_state
        return result

    def wait_for_state(self, target, timeout=10, poll_s=0.01):
        """
        wait for the PSS state to reach a desired target

        PARAMETERS

        target
            *[str]* :
            list of strings containing acceptable values

        timeout
            *non-negative number* :
            maximum amount of time (seconds) to wait for PSS state to reach target

        poll_s
            *non-negative number* :
            Time to wait (seconds) in first polling cycle.
            After first poll, this will be increased by ``_poll_factor_``
            up to a maximum time of ``_poll_s_max_``.
        """
        if timeout is not None:
            expiration = time.time() + max(
                timeout, 0
            )  # ensure non-negative timeout
        else:
            expiration = None

        # ensure the poll delay is reasonable
        if poll_s > self._poll_s_max_:
            poll_s = self._poll_s_max_
        elif poll_s < self._poll_s_min_:
            poll_s = self._poll_s_min_

        while self.pss_state.get() not in target:
            time.sleep(poll_s)
            if poll_s < self._poll_s_max_:
                poll_s *= self._poll_factor_  # progressively longer
            if expiration is not None and time.time() > expiration:
                msg = f"Timeout ({timeout} s) waiting for shutter state"
                msg += f" to reach a value in {target}"
                raise TimeoutError(msg)

    def open(self, timeout=10):
        """request the shutter to open"""
        if not self.isOpen:
            self.open_signal.put(1)

            # wait for the shutter to move
            self.wait_for_state(
                self.pss_state_open_values, timeout=timeout
            )

            # wait as caller specified
            if self.delay_s > 0:
                time.sleep(self.delay_s)  # blocking call OK here

            # reset that signal (if not done by EPICS)
            if self.open_signal.get() == 1:
                self.open_signal.put(0)

    def close(self, timeout=10):
        """request the shutter to close"""
        if not self.isClosed:
            self.close_signal.put(1)

            # wait for the shutter to move
            self.wait_for_state(
                self.pss_state_closed_values, timeout=timeout
            )

            # wait as caller specified
            if self.delay_s > 0:
                time.sleep(self.delay_s)  # blocking call OK here

            # reset that signal (if not done by EPICS)
            if self.close_signal.get() == 1:
                self.close_signal.put(0)


class SimulatedApsPssShutterWithStatus(ApsPssShutterWithStatus):
    """
    Simulated APS PSS shutter

    .. index:: Ophyd Device; SimulatedApsPssShutterWithStatus

    EXAMPLE::

        sim = SimulatedApsPssShutterWithStatus(name="sim")

    """

    open_signal = Component(Signal, value=0)
    close_signal = Component(Signal, value=0)
    pss_state = FormattedComponent(Signal, value="close")

    def __init__(self, *args, **kwargs):
        # was: super(ApsPssShutter, self).__init__("", *args, **kwargs)
        super(SimulatedApsPssShutterWithStatus, self).__init__(
            "", "", *args, **kwargs
        )
        self.pss_state_open_values += self.valid_open_values
        self.pss_state_closed_values += self.valid_close_values

    def wait_for_state(self, target, timeout=10, poll_s=0.01):
        """
        wait for the PSS state to reach a desired target

        PARAMETERS

        target
            *[str]* :
            list of strings containing acceptable values

        timeout
            *non-negative number* :
            Ignored in the simulation.

        poll_s
            *non-negative number* :
            Ignored in the simulation.
        """
        simulated_response_time_s = np.random.uniform(0.1, 0.9)
        time.sleep(simulated_response_time_s)
        self.pss_state.put(target[0])

    @property
    def state(self):
        """is shutter "open", "close", or "unknown"?"""
        if self.pss_state.get() in self.pss_state_open_values:
            result = self.valid_open_values[0]
        elif self.pss_state.get() in self.pss_state_closed_values:
            result = self.valid_close_values[0]
        else:
            result = self.unknown_state
        return result


class TrackingSignal(Signal):
    """
    Non-EPICS signal for use when coordinating Device actions.

    .. index:: Ophyd Signal; TrackingSignal

    Signal to decide if undulator will be tracked while changing the
    monochromator energy.
    """

    def check_value(self, value):
        """
        Check if the value is a boolean.

        RAISES

        ValueError
        """
        if not isinstance(value, bool):
            raise ValueError(
                "tracking is boolean, it can only be True or False."
            )


class ApsUndulator(Device):
    """
    APS Undulator

    .. index:: Ophyd Device; ApsUndulator

    EXAMPLE::

        undulator = ApsUndulator("ID09ds:", name="undulator")
    """

    energy = Component(
        EpicsSignal,
        "Energy",
        write_pv="EnergySet",
        put_complete=True,
        kind="hinted",
    )
    energy_taper = Component(
        EpicsSignal,
        "TaperEnergy",
        write_pv="TaperEnergySet",
        kind="config",
    )
    gap = Component(EpicsSignal, "Gap", write_pv="GapSet")
    gap_taper = Component(
        EpicsSignal, "TaperGap", write_pv="TaperGapSet", kind="config"
    )
    start_button = Component(
        EpicsSignal, "Start", put_complete=True, kind="omitted"
    )
    stop_button = Component(EpicsSignal, "Stop", kind="omitted")
    harmonic_value = Component(EpicsSignal, "HarmonicValue", kind="config")
    gap_deadband = Component(EpicsSignal, "DeadbandGap", kind="config")
    device_limit = Component(EpicsSignal, "DeviceLimit", kind="config")

    access_mode = Component(
        EpicsSignalRO, "AccessSecurity", kind="omitted"
    )
    device_status = Component(EpicsSignalRO, "Busy", kind="omitted")
    total_power = Component(EpicsSignalRO, "TotalPower", kind="config")
    message1 = Component(EpicsSignalRO, "Message1", kind="omitted")
    message2 = Component(EpicsSignalRO, "Message2", kind="omitted")
    message3 = Component(EpicsSignalRO, "Message3", kind="omitted")
    time_left = Component(EpicsSignalRO, "ShClosedTime", kind="omitted")

    device = Component(EpicsSignalRO, "Device", kind="config")
    location = Component(EpicsSignalRO, "Location", kind="config")
    version = Component(EpicsSignalRO, "Version", kind="config")

    # Useful undulator parameters that are not EPICS PVs.
    energy_deadband = Component(Signal, value=0.0, kind="config")
    energy_backlash = Component(Signal, value=0.0, kind="config")
    energy_offset = Component(Signal, value=0, kind="config")
    tracking = Component(TrackingSignal, value=False, kind="config")


class ApsUndulatorDual(Device):
    """
    APS Undulator with upstream *and* downstream controls

    .. index:: Ophyd Device; ApsUndulatorDual

    EXAMPLE::

        undulator = ApsUndulatorDual("ID09", name="undulator")

    note:: the trailing ``:`` in the PV prefix should be omitted
    """

    upstream = Component(ApsUndulator, "us:")
    downstream = Component(ApsUndulator, "ds:")


class ApsBssUserInfoDevice(Device):
    """
    Provide current experiment info from the APS BSS.

    .. index:: Ophyd Device; ApsBssUserInfoDevice

    BSS: Beamtime Scheduling System

    EXAMPLE::

        bss_user_info = ApsBssUserInfoDevice(
                            "9id_bss:",
                            name="bss_user_info")
        sd.baseline.append(bss_user_info)

    NOTE: There is info provided by the APS proposal & ESAF systems.
    """

    proposal_number = Component(EpicsSignal, "proposal_number")
    activity = Component(EpicsSignal, "activity", string=True)
    badge = Component(EpicsSignal, "badge", string=True)
    bss_name = Component(EpicsSignal, "bss_name", string=True)
    contact = Component(EpicsSignal, "contact", string=True)
    email = Component(EpicsSignal, "email", string=True)
    institution = Component(EpicsSignal, "institution", string=True)
    station = Component(EpicsSignal, "station", string=True)
    team_others = Component(EpicsSignal, "team_others", string=True)
    time_begin = Component(EpicsSignal, "time_begin", string=True)
    time_end = Component(EpicsSignal, "time_end", string=True)
    timestamp = Component(EpicsSignal, "timestamp", string=True)
    title = Component(EpicsSignal, "title", string=True)
    # not yet updated, see: https://git.aps.anl.gov/jemian/aps_bss_user_info/issues/10
    esaf = Component(EpicsSignal, "esaf", string=True)
    esaf_contact = Component(EpicsSignal, "esaf_contact", string=True)
    esaf_team = Component(EpicsSignal, "esaf_team", string=True)


class DeviceMixinBase(Device):
    """
    Base class for apstools Device mixin classes

    .. index:: Ophyd Device Mixin; DeviceMixinBase
    """


class AxisTunerException(ValueError):
    """
    Exception during execution of `AxisTunerBase` subclass

    .. index:: Ophyd Exception; AxisTunerException
    """


class AxisTunerMixin(DeviceMixinBase):
    """
    Mixin class to provide tuning capabilities for an axis

    .. index:: Ophyd Device Mixin; AxisTunerMixin

    See the `TuneAxis()` example in this jupyter notebook:
    https://github.com/BCDA-APS/apstools/blob/master/docs/source/resources/demo_tuneaxis.ipynb

    HOOK METHODS

    There are two hook methods (`pre_tune_method()`, and `post_tune_method()`)
    for callers to add additional plan parts, such as opening or closing shutters,
    setting detector parameters, or other actions.

    Each hook method must accept a single argument:
    an axis object such as `EpicsMotor` or `SynAxis`,
    such as::

        def my_pre_tune_hook(axis):
            yield from bps.mv(shutter, "open")
        def my_post_tune_hook(axis):
            yield from bps.mv(shutter, "close")

        class TunableSynAxis(AxisTunerMixin, SynAxis): pass

        myaxis = TunableSynAxis(name="myaxis")
        mydet = SynGauss('mydet', myaxis, 'myaxis', center=0.21, Imax=0.98e5, sigma=0.127)
        myaxis.tuner = TuneAxis([mydet], myaxis)
        myaxis.pre_tune_method = my_pre_tune_hook
        myaxis.post_tune_method = my_post_tune_hook

        def tune_myaxis():
            yield from myaxis.tune(md={"plan_name": "tune_myaxis"})

        RE(tune_myaxis())
    """

    def __init__(self, *args, **kwargs):
        super().__init__(*args, **kwargs)
        self.tuner = None  # such as: apstools.plans.TuneAxis

        # Hook functions for callers to add additional plan parts
        # Each must accept one argument: axis object such as `EpicsMotor` or `SynAxis`
        self.pre_tune_method = self._default_pre_tune_method
        self.post_tune_method = self._default_post_tune_method

    def _default_pre_tune_method(self):
        """called before `tune()`"""
        logger.info(
            "{} position before tuning: {}".format(
                self.name, self.position
            )
        )
        yield from bps.null()

    def _default_post_tune_method(self):
        """called after `tune()`"""
        logger.info(
            "{} position after tuning: {}".format(self.name, self.position)
        )
        yield from bps.null()

    def tune(self, md=None, **kwargs):
        if self.tuner is None:
            msg = "Must define an axis tuner, none specified."
            msg += "  Consider using apstools.plans.TuneAxis()"
            raise AxisTunerException(msg)

        if self.tuner.axis is None:
            msg = "Must define an axis, none specified."
            raise AxisTunerException(msg)

        if md is None:
            md = OrderedDict()
        md["purpose"] = "tuner"
        md["datetime"] = str(datetime.now())

        if self.tuner is not None:
            if self.pre_tune_method is not None:
                yield from self.pre_tune_method()

            yield from self.tuner.tune(md=md, **kwargs)

            if self.post_tune_method is not None:
                yield from self.post_tune_method()


class EpicsDescriptionMixin(DeviceMixinBase):
    """
    add a record's description field to a Device, such as EpicsMotor

    .. index:: Ophyd Device Mixin; EpicsDescriptionMixin

    EXAMPLE::

        from ophyd import EpicsMotor
        from apstools.devices import EpicsDescriptionMixin

        class myEpicsMotor(EpicsDescriptionMixin, EpicsMotor): pass
        m1 = myEpicsMotor('xxx:m1', name='m1')
        print(m1.desc.get())

    more ideas::

        class TunableSynAxis(AxisTunerMixin, SynAxis):
            '''synthetic axis that can be tuned'''
        class TunableEpicsMotor(AxisTunerMixin, EpicsMotor):
            '''EpicsMotor that can be tuned'''
        class EpicsMotorWithDescription(EpicsDescriptionMixin, EpicsMotor):
            '''EpicsMotor with description field'''

        class EpicsMotorWithMore(
            EpicsDescriptionMixin,
            EpicsMotorLimitsMixin,
            EpicsMotorDialMixin,
            EpicsMotorRawMixin,
            EpicsMotor):
            '''
            EpicsMotor with more fields

            * description (``desc``)
            * soft motor limits (``soft_limit_hi``, ``soft_limit_lo``)
            * dial coordinates (``dial``)
            * raw coordinates (``raw``)
            '''
    """

    desc = Component(EpicsSignal, ".DESC")


class EpicsMotorDialMixin(DeviceMixinBase):
    """
    add motor record's dial coordinate fields to Device

    .. index:: Ophyd Device Mixin; EpicsMotorDialMixin

    EXAMPLE::

        from ophyd import EpicsMotor
        from apstools.devices import EpicsMotorDialMixin

        class myEpicsMotor(EpicsMotorDialMixin, EpicsMotor): pass
        m1 = myEpicsMotor('xxx:m1', name='m1')
        print(m1.dial.read())

    """

    dial = Component(EpicsSignal, ".DRBV", write_pv=".DVAL")


class EpicsMotorEnableMixin(DeviceMixinBase):
    """
    mixin providing access to motor enable/disable

    .. index:: Ophyd Device Mixin; EpicsMotorEnableMixin

    EXAMPLE::

        from ophyd import EpicsMotor
        from apstools.devices import EpicsMotorEnableMixin

        class MyEpicsMotor(EpicsMotorEnableMixin, EpicsMotor): ...

        m1 = MyEpicsMotor('xxx:m1', name='m1')
        print(m1.enabled)

    In a bluesky plan::

        yield from bps.mv(m1.enable_disable, m1.MOTOR_DISABLE)
        # ... other activities
        yield from bps.mv(m1.enable_disable, m1.MOTOR_ENABLE)

    """

    enable_disable = Component(EpicsSignal, "_able", kind="omitted")

    # constants for internal use
    MOTOR_ENABLE = 0
    MOTOR_DISABLE = 1

    @property
    def enabled(self):
        return self.enable_disable.get() in (self.MOTOR_ENABLE, "Enabled")

    def enable_motor(self):
        """BLOCKING call to enable motor axis"""
        self.enable_disable.put(self.MOTOR_ENABLE)

    def disable_motor(self):
        """BLOCKING call to disable motor axis"""
        self.enable_disable.put(self.MOTOR_DISABLE)


class EpicsMotorLimitsMixin(DeviceMixinBase):
    """
    add motor record HLM & LLM fields & compatibility get_lim() and set_lim()

    .. index:: Ophyd Device Mixin; EpicsMotorLimitsMixin

    EXAMPLE::

        from ophyd import EpicsMotor
        from apstools.devices import EpicsMotorLimitsMixin

        class myEpicsMotor(EpicsMotorLimitsMixin, EpicsMotor): pass
        m1 = myEpicsMotor('xxx:m1', name='m1')
        lo = m1.get_lim(-1)
        hi = m1.get_lim(1)
        m1.set_lim(-25, -5)
        print(m1.get_lim(-1), m1.get_lim(1))
        m1.set_lim(lo, hi)
    """

    soft_limit_lo = Component(EpicsSignal, ".LLM", kind="omitted")
    soft_limit_hi = Component(EpicsSignal, ".HLM", kind="omitted")

    def __init__(self, *args, **kwargs):
        super().__init__(*args, **kwargs)

        def cb_limit_changed(value, old_value, **kwargs):
            """
            update EpicsSignal object when a limit CA monitor received
            """
            if (
                self.connected
                and old_value is not None
                and value != old_value
            ):
                self.user_setpoint._metadata_changed(
                    self.user_setpoint.pvname,
                    self.user_setpoint._read_pv.get_ctrlvars(),
                    from_monitor=True,
                    update=True,
                )

        self.soft_limit_lo.subscribe(cb_limit_changed)
        self.soft_limit_hi.subscribe(cb_limit_changed)

    def get_lim(self, flag):
        """
        Returns the user limit of motor

        * flag > 0: returns high limit
        * flag < 0: returns low limit
        * flag == 0: returns None

        Similar with SPEC command
        """
        if flag > 0:
            return self.soft_limit_hi.get()
        elif flag < 0:
            return self.soft_limit_lo.get()

    def set_lim(self, low, high):
        """
        Sets the low and high limits of motor

        * No action taken if motor is moving.
        * Low limit is set to lesser of (low, high)
        * High limit is set to greater of (low, high)

        Similar with SPEC command
        """
        if not self.moving:
            # update EPICS
            # fmt: off
            yield from bps.mv(
                self.soft_limit_lo, min(low, high),
                self.soft_limit_hi, max(low, high),
            )
            # fmt: on
            # ophyd metadata dictionary will update via CA monitor


class EpicsMotorServoMixin(DeviceMixinBase):
    """
    add motor record's servo loop controls to Device

    .. index:: Ophyd Device Mixin; EpicsMotorServoMixin

    EXAMPLE::

        from ophyd import EpicsMotor
        from apstools.devices import EpicsMotorServoMixin

        class myEpicsMotor(EpicsMotorServoMixin, EpicsMotor): pass
        m1 = myEpicsMotor('xxx:m1', name='m1')
        print(m1.servo.read())
    """

    # values: "Enable" or "Disable"
    servo = Component(EpicsSignal, ".CNEN", string=True)


class EpicsMotorRawMixin(DeviceMixinBase):
    """
    add motor record's raw coordinate fields to Device

    .. index:: Ophyd Device Mixin; EpicsMotorRawMixin

    EXAMPLE::

        from ophyd import EpicsMotor
        from apstools.devices import EpicsMotorRawMixin

        class myEpicsMotor(EpicsMotorRawMixin, EpicsMotor): pass
        m1 = myEpicsMotor('xxx:m1', name='m1')
        print(m1.raw.read())
    """

    raw = Component(EpicsSignal, ".RRBV", write_pv=".RVAL")


class EpicsMotorResolutionMixin(DeviceMixinBase):
    """
    Add motor record's resolution fields to motor.

    .. index:: Ophyd Device Mixin; EpicsMotorResolutionMixin

    Usually, a facility will not provide such high-level
    access to calibration parameters since these are
    associated with fixed parameters of hardware.
    For simulators, it is convenient to provide access
    so that default settings (typically low-resolution)
    from the IOC can be changed as part of the device
    setup in bluesky.

    EXAMPLE::

        from ophyd import EpicsMotor
        from apstools.devices import EpicsMotorResolutionMixin

        class myEpicsMotor(EpicsMotorResolutionMixin, EpicsMotor): pass
        m1 = myEpicsMotor('xxx:m1', name='m1')
        print(f"resolution={m1.resolution.read()}")
        print(f"steps_per_rev={m1.steps_per_rev.read()}")
        print(f"units_per_rev={m1.units_per_rev.read()}")
    """

    resolution = Component(EpicsSignal, ".MRES", kind="omitted")
    steps_per_rev = Component(EpicsSignal, ".SREV", kind="omitted")
    units_per_rev = Component(EpicsSignal, ".UREV", kind="omitted")


class EpicsMotorShutter(OneSignalShutter):
    """
    Shutter, implemented with an EPICS motor moved between two positions

    .. index:: Ophyd Device; EpicsMotorShutter

    EXAMPLE::

        tomo_shutter = EpicsMotorShutter("2bma:m23", name="tomo_shutter")
        tomo_shutter.close_value = 1.0      # default
        tomo_shutter.open_value = 0.0       # default
        tomo_shutter.tolerance = 0.01       # default
        tomo_shutter.open()
        tomo_shutter.close()

        # or, when used in a plan
        def planA():
            yield from abs_set(tomo_shutter, "open", group="O")
            yield from wait("O")
            yield from abs_set(tomo_shutter, "close", group="X")
            yield from wait("X")
        def planA():
            yield from abs_set(tomo_shutter, "open", wait=True)
            yield from abs_set(tomo_shutter, "close", wait=True)
        def planA():
            yield from mv(tomo_shutter, "open")
            yield from mv(tomo_shutter, "close")

    """

    signal = Component(EpicsMotor, "")
    tolerance = 0.01  # how close is considered in-position?

    @property
    def state(self):
        """is shutter "open", "close", or "unknown"?"""
        if (
            abs(self.signal.user_readback.get() - self.open_value)
            <= self.tolerance
        ):
            result = self.valid_open_values[0]
        elif (
            abs(self.signal.user_readback.get() - self.close_value)
            <= self.tolerance
        ):
            result = self.valid_close_values[0]
        else:
            result = self.unknown_state
        return result

    def open(self):
        """move motor to BEAM NOT BLOCKED position, interactive use"""
        if not self.isOpen:
            self.signal.move(self.open_value)
            if self.delay_s > 0:
                time.sleep(self.delay_s)  # blocking call OK here

    def close(self):
        """move motor to BEAM BLOCKED position, interactive use"""
        self.signal.move(self.close_value)
        if not self.isClosed:
            self.signal.move(self.close_value)
            if self.delay_s > 0:
                time.sleep(self.delay_s)  # blocking call OK here


class EpicsOnOffShutter(OneSignalShutter):
    """
    Shutter using a single EPICS PV moved between two positions

    .. index:: Ophyd Device; EpicsOnOffShutter

    Use for a shutter controlled by a single PV which takes a
    value for the close command and a different value for the open command.
    The current position is determined by comparing the value of the control
    with the expected open and close values.

    EXAMPLE::

        bit_shutter = EpicsOnOffShutter("2bma:bit1", name="bit_shutter")
        bit_shutter.close_value = 0      # default
        bit_shutter.open_value = 1       # default
        bit_shutter.open()
        bit_shutter.close()

        # or, when used in a plan
        def planA():
            yield from mv(bit_shutter, "open")
            yield from mv(bit_shutter, "close")

    """

    signal = Component(EpicsSignal, "")


class DualPf4FilterBox(Device):
    """
    Dual Xia PF4 filter boxes using support from synApps (using Al, Ti foils)

    .. index:: Ophyd Device; DualPf4FilterBox

    EXAMPLE::

        pf4 = DualPf4FilterBox("2bmb:pf4:", name="pf4")
        pf4_AlTi = DualPf4FilterBox("9idcRIO:pf4:", name="pf4_AlTi")

    """

    fPosA = Component(EpicsSignal, "fPosA")
    fPosB = Component(EpicsSignal, "fPosB")
    bankA = Component(EpicsSignalRO, "bankA")
    bankB = Component(EpicsSignalRO, "bankB")
    bitFlagA = Component(EpicsSignalRO, "bitFlagA")
    bitFlagB = Component(EpicsSignalRO, "bitFlagB")
    transmission = Component(EpicsSignalRO, "trans")
    transmission_a = Component(EpicsSignalRO, "transA")
    transmission_b = Component(EpicsSignalRO, "transB")
    inverse_transmission = Component(EpicsSignalRO, "invTrans")
    thickness_Al_mm = Component(EpicsSignalRO, "filterAl")
    thickness_Ti_mm = Component(EpicsSignalRO, "filterTi")
    thickness_glass_mm = Component(EpicsSignalRO, "filterGlass")
    energy_keV_local = Component(EpicsSignal, "E:local")
    energy_keV_mono = Component(EpicsSignal, "displayEnergy")
    mode = Component(EpicsSignal, "useMono", string=True)


class KohzuSeqCtl_Monochromator(Device):
    """
    synApps Kohzu double-crystal monochromator sequence control program

    .. index:: Ophyd Device; KohzuSeqCtl_Monochromator
    """

    # lambda is reserved word in Python, can't use it
    wavelength = Component(
        EpicsSignal, "BraggLambdaRdbkAO", write_pv="BraggLambdaAO"
    )
    energy = Component(EpicsSignal, "BraggERdbkAO", write_pv="BraggEAO")
    theta = Component(
        EpicsSignal, "BraggThetaRdbkAO", write_pv="BraggThetaAO"
    )
    y1 = Component(EpicsSignalRO, "KohzuYRdbkAI")
    z2 = Component(EpicsSignalRO, "KohzuZRdbkAI")
    message2 = Component(EpicsSignalRO, "KohzuSeqMsg2SI")
    operator_acknowledge = Component(EpicsSignal, "KohzuOperAckBO")
    use_set = Component(EpicsSignal, "KohzuUseSetBO")
    mode = Component(EpicsSignal, "KohzuModeBO")
    move_button = Component(EpicsSignal, "KohzuPutBO")
    moving = Component(EpicsSignal, "KohzuMoving")
    y_offset = Component(EpicsSignal, "Kohzu_yOffsetAO")

    crystal_mode = Component(EpicsSignal, "KohzuMode2MO")
    crystal_h = Component(EpicsSignal, "BraggHAO")
    crystal_k = Component(EpicsSignal, "BraggKAO")
    crystal_l = Component(EpicsSignal, "BraggLAO")
    crystal_lattice_constant = Component(EpicsSignal, "BraggAAO")
    crystal_2d_spacing = Component(EpicsSignal, "Bragg2dSpacingAO")
    crystal_type = Component(EpicsSignal, "BraggTypeMO")

    def move_energy(self, energy):
        """for command-line use:  ``kohzu_mono.energy_move(8.2)``"""
        self.energy.put(energy)
        self.move_button.put(1)

    def calibrate_energy(self, value):
        """Calibrate the mono energy.

        PARAMETERS

        value: float
            New energy for the current monochromator position.
        """
        self.use_set.put("Set")
        self.energy.put(value)
        self.use_set.put("Use")


class ProcessController(Device):
    """
<<<<<<< HEAD
    Common parts of a process controller support.
=======
    DEPRECATED (1.5.1): Use ``ophyd.PVPositioner`` instead.
    
    For the controlled signal (such as temperature), use ``ophyd.PVPositioner``.
    Include this within an ``ophyd.Device`` as appropriate.

    common parts of a process controller support
>>>>>>> 5157639c

    .. index:: Ophyd Device; ProcessController

    A process controller keeps a signal (a readback value such as
    temperature, vacuum, himdity, etc.) as close as possible
    to a target (set point) value.  It has additional fields
    that describe parameters specific to the controller such
    as PID loop, on/off, applied controller power, and other
    details.

    This is a base class to standardize the few common terms
    used to command and record the target and readback values
    of a process controller.

    Subclasses should redefine (override) `controller_name`,
    ``signal``, ``target``, and ``units`` such as the example below.
    Also set values for ``tolerance``, ``report_interval_s``, and
    ``poll_s`` suitable for the specific controller used.

    *Floats*: ``signal``, ``target``, and ``tolerance`` will be
    considered as floating point numbers in the code.

    It is assumed in :meth:`settled()` that: ``|signal - target| <= tolerance``.
    Override this *property* method if a different decision is needed.

    EXAMPLE::

        class MyLinkam(ProcessController):
            controller_name = "MyLinkam Controller"
            signal = Component(EpicsSignalRO, "temp")
            target = Component(EpicsSignal, "setLimit", kind="omitted")
            units = Component(Signal, kind="omitted", value="C")

        controller = MyLinkam("my:linkam:", name="controller")
        RE(controller.wait_until_settled(timeout=10))

        controller.record_signal()
        print(f"{controller.controller_name} settled? {controller.settled}")

        def rampUp_rampDown():
            '''ramp temperature up, then back down'''
            yield from controller.set_target(25, timeout=180)
            controller.report_interval_s = 10    # change report interval to 10s
            for i in range(10, 0, -1):
                print(f"hold at {self.get():.2f}{self.units.get()}, time remaining: {i}s")
                yield from bps.sleep(1)
            yield from controller.set_target(0, timeout=180)

        RE(test_plan())

    """

    controller_name = "ProcessController"
    signal = Component(Signal)  # override in subclass
    target = Component(Signal, kind="omitted")  # override in subclass
    tolerance = Component(
        Signal, kind="omitted", value=1
    )  # override in subclass
    units = Component(
        Signal, kind="omitted", value=""
    )  # override in subclass

    report_interval_s = 5  # time between reports during loop, s
    poll_s = 0.02  # time to wait during polling loop, s

    def record_signal(self):
        """write signal to the console"""
        msg = f"{self.controller_name} signal: {self.get():.2f}{self.units.get()}"
        print(msg)
        return msg

    def set_target(
        self, target, wait=True, timeout=None, timeout_fail=False
    ):
        """plan: change controller to new signal set point"""
        yield from bps.mv(self.target, target)

        msg = f"Set {self.controller_name} target to {target:.2f}{self.units.get()}"
        print(msg)

        if wait:
            yield from self.wait_until_settled(
                timeout=timeout, timeout_fail=timeout_fail
            )

    @property
    def value(self):
        """shortcut to self.signal.get()"""
        return self.signal.get()

    @property
    def settled(self):
        """Is signal close enough to target?"""
        diff = abs(self.signal.get() - self.target.get())
        return diff <= self.tolerance.get()

    def wait_until_settled(self, timeout=None, timeout_fail=False):
        """
        plan: wait for controller signal to reach target within tolerance
        """
        # see: https://stackoverflow.com/questions/2829329/catch-a-threads-exception-in-the-caller-thread-in-python
        t0 = time.time()
        _st = DeviceStatus(self.signal)

        if self.settled:
            # just in case signal already at target
            _st._finished(success=True)
        else:
            started = False

            def changing_cb(*args, **kwargs):
                if started and self.settled:
                    _st._finished(success=True)

            token = self.signal.subscribe(changing_cb)
            started = True
            report = 0
            while not _st.done and not self.settled:
                elapsed = time.time() - t0
                if timeout is not None and elapsed > timeout:
                    _st._finished(success=self.settled)
                    msg = (
                        f"{self.controller_name} Timeout after {elapsed:.2f}s"
                        f", target {self.target.get():.2f}{self.units.get()}"
                        f", now {self.signal.get():.2f}{self.units.get()}"
                    )
                    print(msg)
                    if timeout_fail:
                        raise TimeoutError(msg)
                    continue
                if elapsed >= report:
                    report += self.report_interval_s
                    msg = (
                        f"Waiting {elapsed:.1f}s"
                        f" to reach {self.target.get():.2f}{self.units.get()}"
                        f", now {self.signal.get():.2f}{self.units.get()}"
                    )
                    print(msg)
                yield from bps.sleep(self.poll_s)

            self.signal.unsubscribe(token)

        self.record_signal()
        elapsed = time.time() - t0
        print(f"Total time: {elapsed:.3f}s, settled:{_st.success}")


class Struck3820(Device):
    """
    Struck/SIS 3820 Multi-Channel Scaler (as used by USAXS)

    .. index:: Ophyd Device; Struck3820
    """

    start_all = Component(EpicsSignal, "StartAll")
    stop_all = Component(EpicsSignal, "StopAll")
    erase_start = Component(EpicsSignal, "EraseStart")
    erase_all = Component(EpicsSignal, "EraseAll")
    mca1 = Component(EpicsMCARecord, "mca1")
    mca2 = Component(EpicsMCARecord, "mca2")
    mca3 = Component(EpicsMCARecord, "mca3")
    mca4 = Component(EpicsMCARecord, "mca4")
    clock_frequency = Component(EpicsSignalRO, "clock_frequency")
    current_channel = Component(EpicsSignalRO, "CurrentChannel")
    channel_max = Component(EpicsSignalRO, "MaxChannels")
    channels_used = Component(EpicsSignal, "NuseAll")
    elapsed_real_time = Component(EpicsSignalRO, "ElapsedReal")
    preset_real_time = Component(EpicsSignal, "PresetReal")
    dwell_time = Component(EpicsSignal, "Dwell")
    prescale = Component(EpicsSignal, "Prescale")
    acquiring = Component(EpicsSignalRO, "Acquiring", string=True)
    acquire_mode = Component(EpicsSignalRO, "AcquireMode", string=True)
    model = Component(EpicsSignalRO, "Model", string=True)
    firmware = Component(EpicsSignalRO, "Firmware")
    channel_advance = Component(EpicsSignal, "ChannelAdvance")
    count_on_start = Component(EpicsSignal, "CountOnStart")
    software_channel_advance = Component(
        EpicsSignal, "SoftwareChannelAdvance"
    )
    channel1_source = Component(EpicsSignal, "Channel1Source")
    user_led = Component(EpicsSignal, "UserLED")
    mux_output = Component(EpicsSignal, "MUXOutput")
    input_mode = Component(EpicsSignal, "InputMode")
    output_mode = Component(EpicsSignal, "OutputMode")
    output_polarity = Component(EpicsSignal, "OutputPolarity")
    read_rate = Component(EpicsSignal, "ReadAll.SCAN")
    do_readl_all = Component(EpicsSignal, "DoReadAll")


# AreaDetector support

AD_FrameType_schemes = {
    "reset": dict(  # default names from Area Detector code
        ZRST="Normal", ONST="Background", TWST="FlatField",
    ),
    "NeXus": dict(  # NeXus (typical locations)
        ZRST="/entry/data/data",
        ONST="/entry/data/dark",
        TWST="/entry/data/white",
    ),
    "DataExchange": dict(  # APS Data Exchange
        ZRST="/exchange/data",
        ONST="/exchange/data_dark",
        TWST="/exchange/data_white",
    ),
}


def AD_setup_FrameType(prefix, scheme="NeXus"):
    """
    configure so frames are identified & handled by type (dark, white, or image)

    PARAMETERS

        prefix
            *str* :
            EPICS PV prefix of area detector, such as ``13SIM1:``
        scheme
            *str* :
            any key in the ``AD_FrameType_schemes`` dictionary

    This routine prepares the EPICS Area Detector to identify frames
    by image type for handling by clients, such as the HDF5 file writing plugin.
    With the HDF5 plugin, the ``FrameType`` PV is added to the NDattributes
    and then used in the layout file to direct the acquired frame to
    the chosen dataset.  The ``FrameType`` PV value provides the HDF5 address
    to be used.

    To use a different scheme than the defaults, add a new key to
    the ``AD_FrameType_schemes`` dictionary, defining storage values for the
    fields of the EPICS ``mbbo`` record that you will be using.

    see: https://nbviewer.jupyter.org/github/BCDA-APS/use_bluesky/blob/main/lessons/sandbox/images_darks_flats.ipynb

    EXAMPLE::

        AD_setup_FrameType("2bmbPG3:", scheme="DataExchange")

    * Call this function *before* creating the ophyd area detector object
    * use lower-level PyEpics interface
    """
    db = AD_FrameType_schemes.get(scheme)
    if db is None:
        raise ValueError(
            f"unknown AD_FrameType_schemes scheme: {scheme}"
            "\n Should be one of: " + ", ".join(
                AD_FrameType_schemes.keys()
            )
        )

    template = "{}cam1:FrameType{}.{}"
    for field, value in db.items():
        epics.caput(template.format(prefix, "", field), value)
        epics.caput(template.format(prefix, "_RBV", field), value)


def AD_plugin_primed(plugin):
    """
    Has area detector pushed an NDarray to the file writer plugin?  True or False

    PARAMETERS

    plugin
        *obj* :
        area detector plugin to be *primed* (such as ``detector.hdf1``)

    EXAMPLE::

        AD_plugin_primed(detector.hdf1)

    Works around an observed issue: #598
    https://github.com/NSLS-II/ophyd/issues/598#issuecomment-414311372

    If detector IOC has just been started and has not yet taken an image
    with the file writer plugin, then a TimeoutError will occur as the
    file writer plugin "Capture" is set to 1 (Start).  In such case,
    first acquire at least one image with the file writer plugin enabled.

    Also issue in apstools (needs a robust method to detect if primed):
    https://github.com/BCDA-APS/apstools/issues/464

    Since Area Detector release 2.1 (2014-10-14).

    The *prime* process is not needed if you select the
    *LazyOpen* feature with *Stream* mode for the file plugin.
    *LazyOpen* defers file creation until the first frame arrives
    in the plugin. This removes the need to initialize the plugin
    with a dummy frame before starting capture.
    """
    cam = plugin.parent.cam
    tests = []

    for obj in (cam, plugin):
        test = np.array(obj.array_size.get()).sum() != 0
        tests.append(test)
        if not test:
            logger.debug("'%s' image size is zero", obj.name)

    checks = dict(array_size=False, color_mode=True, data_type=True,)
    for key, as_string in checks.items():
        c = getattr(cam, key).get(as_string=as_string)
        p = getattr(plugin, key).get(as_string=as_string)
        test = c == p
        tests.append(test)
        if not test:
            logger.debug("%s does not match", key)

    return False not in tests


def AD_prime_plugin(detector, plugin):
    """
    Prime this area detector's file writer plugin.

    PARAMETERS

    detector
        *obj* :
        area detector (such as ``detector``)
    plugin
        *obj* :
        area detector plugin to be *primed* (such as ``detector.hdf1``)

    EXAMPLE::

        AD_prime_plugin(detector, detector.hdf1)
    """
    nm = f"{plugin.parent.name}.{plugin.attr_name}"
    warnings.warn(f"Use AD_prime_plugin2({nm}) instead.")
    AD_prime_plugin2(plugin)


def AD_prime_plugin2(plugin):
    """
    Prime this area detector's file writer plugin.

    Collect and push an NDarray to the file writer plugin.
    Works with all file writer plugins.

    Based on ``ophyd.areadetector.plugins.HDF5Plugin.warmup()``.

    PARAMETERS

    plugin
        *obj* :
        area detector plugin to be *primed* (such as ``detector.hdf1``)

    EXAMPLE::

        AD_prime_plugin2(detector.hdf1)

    """
    if AD_plugin_primed(plugin):
        logger.debug("'%s' plugin is already primed", plugin.name)
        return

    sigs = OrderedDict(
        [
            (plugin.enable, 1),
            (plugin.parent.cam.array_callbacks, 1),  # set by number
            (plugin.parent.cam.image_mode, 0),  # Single, set by number
            # Trigger mode names are not identical for every camera.
            # Assume here that the first item in the list is
            # the best default choice to prime the plugin.
            (plugin.parent.cam.trigger_mode, 0),  # set by number
            # just in case the acquisition time is set very long...
            (plugin.parent.cam.acquire_time, 1),
            (plugin.parent.cam.acquire_period, 1),
            (plugin.parent.cam.acquire, 1),  # set by number
        ]
    )

    original_vals = {sig: sig.get() for sig in sigs}

    for sig, val in sigs.items():
        time.sleep(0.1)  # abundance of caution
        set_and_wait(sig, val)

    time.sleep(2)  # wait for acquisition

    for sig, val in reversed(list(original_vals.items())):
        time.sleep(0.1)
        set_and_wait(sig, val)


class AD_EpicsHdf5FileName(
    FileStorePluginBase
):  # lgtm [py/missing-call-to-init]
    """
    custom class to define image file name from EPICS

    .. index:: Ophyd Device Support; AD_EpicsHdf5FileName

    .. caution:: *Caveat emptor* applies here.  You assume expertise!

    Replace standard Bluesky algorithm where file names
    are defined as UUID strings, virtually guaranteeing that
    no existing images files will ever be overwritten.

    Also, this method decouples the data files from the databroker,
    which needs the files to be named by UUID.

    .. autosummary::

        ~make_filename
        ~generate_datum
        ~get_frames_per_point
        ~stage

    To allow users to control the file **name**,
    we override the ``make_filename()`` method here
    and we need to override some intervening classes.

    To allow users to control the file **number**,
    we override the ``stage()`` method here
    and triple-comment out that line, and bring in
    sections from the methods we are replacing here.

    The image file name is set in `FileStoreBase.make_filename()`
    from `ophyd.areadetector.filestore_mixins`.  This is called
    (during device staging) from `FileStoreBase.stage()`

    EXAMPLE:

    To use this custom class, we need to connect it to some
    intervening structure.  Here are the steps:

    #. override default file naming
    #. use to make your custom iterative writer
    #. use to make your custom HDF5 plugin
    #. use to make your custom AD support

    imports::

        from bluesky import RunEngine, plans as bp
        from ophyd.areadetector import SimDetector, SingleTrigger
        from ophyd.areadetector import ADComponent, ImagePlugin, SimDetectorCam
        from ophyd.areadetector import HDF5Plugin
        from ophyd.areadetector.filestore_mixins import FileStoreIterativeWrite

    override default file naming::

        from apstools.devices import AD_EpicsHdf5FileName

    make a custom iterative writer::

        class myHdf5EpicsIterativeWriter(AD_EpicsHdf5FileName, FileStoreIterativeWrite): pass

    make a custom HDF5 plugin::

        class myHDF5FileNames(HDF5Plugin, myHdf5EpicsIterativeWriter): pass

    define support for the detector (simulated detector here)::

        class MySimDetector(SingleTrigger, SimDetector):
            '''SimDetector with HDF5 file names specified by EPICS'''

            cam = ADComponent(SimDetectorCam, "cam1:")
            image = ADComponent(ImagePlugin, "image1:")

            hdf1 = ADComponent(
                myHDF5FileNames,
                suffix = "HDF1:",
                root = "/",
                write_path_template = "/",
                )

    create an instance of the detector::

        simdet = MySimDetector("13SIM1:", name="simdet")
        if hasattr(simdet.hdf1.stage_sigs, "array_counter"):
            # remove this so array counter is not set to zero each staging
            del simdet.hdf1.stage_sigs["array_counter"]
        simdet.hdf1.stage_sigs["file_template"] = '%s%s_%3.3d.h5'

    setup the file names using the EPICS HDF5 plugin::

        simdet.hdf1.file_path.put("/tmp/simdet_demo/")    # ! ALWAYS end with a "/" !
        simdet.hdf1.file_name.put("test")
        simdet.hdf1.array_counter.put(0)

    If you have not already, create a bluesky RunEngine::

        RE = RunEngine({})

    take an image::

        RE(bp.count([simdet]))

    INTERNAL METHODS
    """

    def __init__(self, *args, **kwargs):
        FileStorePluginBase.__init__(self, *args, **kwargs)
        self.filestore_spec = "AD_HDF5"  # spec name stored in resource doc
        self.stage_sigs.update(
            [
                ("file_template", "%s%s_%4.4d.h5"),
                ("file_write_mode", "Stream"),
                ("capture", 1),
            ]
        )

    def make_filename(self):
        """
        overrides default behavior: Get info from EPICS HDF5 plugin.
        """
        # start of the file name, file number will be appended per template
        filename = self.file_name.get()

        # this is where the HDF5 plugin will write the image,
        # relative to the IOC's filesystem
        write_path = self.file_path.get()

        # this is where the DataBroker will find the image,
        # on a filesystem accessible to Bluesky
        read_path = write_path

        return filename, read_path, write_path

    def generate_datum(self, key, timestamp, datum_kwargs):
        """Generate a uid and cache it with its key for later insertion."""
        template = self.file_template.get()
        filename, read_path, write_path = self.make_filename()
        file_number = self.file_number.get()
        hdf5_file_name = template % (read_path, filename, file_number)

        # inject the actual name of the HDF5 file here into datum_kwargs
        datum_kwargs["HDF5_file_name"] = hdf5_file_name

        logger.debug("make_filename: %s", hdf5_file_name)
        logger.debug("write_path: %s", write_path)
        return super().generate_datum(key, timestamp, datum_kwargs)

    def get_frames_per_point(self):
        """overrides default behavior"""
        return self.num_capture.get()

    def stage(self):
        """
        overrides default behavior

        Set EPICS items before device is staged, then copy EPICS
        naming template (and other items) to ophyd after staging.
        """
        # Make a filename.
        filename, read_path, write_path = self.make_filename()

        # Ensure we do not have an old file open.
        set_and_wait(self.capture, 0)
        # These must be set before parent is staged (specifically
        # before capture mode is turned on. They will not be reset
        # on 'unstage' anyway.
        set_and_wait(self.file_path, write_path)
        set_and_wait(self.file_name, filename)
        # set_and_wait(self.file_number, 0)

        # get file number now since it is incremented during stage()
        file_number = self.file_number.get()
        # Must avoid parent's stage() since it sets file_number to 0
        # Want to call grandparent's stage()
        # super().stage()     # avoid this - sets `file_number` to zero
        # call grandparent.stage()
        FileStoreBase.stage(self)

        # AD does the file name templating in C
        # We can't access that result until after acquisition
        # so we apply the same template here in Python.
        template = self.file_template.get()
        self._fn = template % (read_path, filename, file_number)
        self._fp = read_path
        if not self.file_path_exists.get():
            raise IOError(
                f"Path {self.file_path.get()} does not exist on IOC."
            )

        self._point_counter = itertools.count()

        # from FileStoreHDF5.stage()
        res_kwargs = {"frame_per_point": self.get_frames_per_point()}
        self._generate_resource(res_kwargs)


class AD_EpicsJpegFileName(
    FileStorePluginBase
):  # lgtm [py/missing-call-to-init]

    """
    custom class to define image file name from EPICS

    .. index:: Ophyd Device Support; AD_EpicsJpegFileName

    .. caution:: *Caveat emptor* applies here.  You assume expertise!

    Replace standard Bluesky algorithm where file names
    are defined as UUID strings, virtually guaranteeing that
    no existing images files will ever be overwritten.
    Also, this method decouples the data files from the databroker,
    which needs the files to be named by UUID.

    .. autosummary::
        ~make_filename
        ~generate_datum
        ~get_frames_per_point
        ~stage

    Patterned on ``apstools.devices.AD_EpicsHdf5FileName()``.
    (Follow that documentation from this point.)
    """

    def __init__(self, *args, **kwargs):
        FileStorePluginBase.__init__(self, *args, **kwargs)
        # TODO: taking a guess here, it's needed if databroker is to *read* the image file
        # If we get this wrong, we have to update any existing runs before
        # databroker can read them into memory.  If there is not such symbol
        # defined, it's up to somone who wants to read these images with databroker.
        self.filestore_spec = "AD_JPEG"  # spec name stored in resource doc
        self.stage_sigs.update(
            [
                ("file_template", "%s%s_%4.4d.jpg"),
                ("file_write_mode", "Stream"),
                ("capture", 1),
            ]
        )

    def make_filename(self):
        """
        overrides default behavior: Get info from EPICS JPEG plugin.
        """
        # start of the file name, file number will be appended per template
        filename = self.file_name.get()

        # this is where the JPEG plugin will write the image,
        # relative to the IOC's filesystem
        write_path = self.file_path.get()

        # this is where the DataBroker will find the image,
        # on a filesystem accessible to Bluesky
        read_path = write_path

        return filename, read_path, write_path

    def generate_datum(self, key, timestamp, datum_kwargs):
        """Generate a uid and cache it with its key for later insertion."""
        template = self.file_template.get()
        filename, read_path, write_path = self.make_filename()
        file_number = self.file_number.get()
        jpeg_file_name = template % (read_path, filename, file_number)

        # inject the actual name of the JPEG file here into datum_kwargs
        datum_kwargs["JPEG_file_name"] = jpeg_file_name

        logger.debug("make_filename: %s", jpeg_file_name)
        logger.debug("write_path: %s", write_path)
        return super().generate_datum(key, timestamp, datum_kwargs)

    def get_frames_per_point(self):
        """overrides default behavior"""
        return self.num_capture.get()

    def stage(self):
        """
        overrides default behavior
        Set EPICS items before device is staged, then copy EPICS
        naming template (and other items) to ophyd after staging.
        """
        # Make a filename.
        filename, read_path, write_path = self.make_filename()

        # Ensure we do not have an old file open.
        set_and_wait(self.capture, 0)
        # These must be set before parent is staged (specifically
        # before capture mode is turned on. They will not be reset
        # on 'unstage' anyway.
        set_and_wait(self.file_path, write_path)
        set_and_wait(self.file_name, filename)
        # set_and_wait(self.file_number, 0)

        # get file number now since it is incremented during stage()
        file_number = self.file_number.get()
        # Must avoid parent's stage() since it sets file_number to 0
        # Want to call grandparent's stage()
        # super().stage()     # avoid this - sets `file_number` to zero
        # call grandparent.stage()
        FileStoreBase.stage(self)

        # AD does the file name templating in C
        # We can't access that result until after acquisition
        # so we apply the same template here in Python.
        template = self.file_template.get()
        self._fn = template % (read_path, filename, file_number)
        self._fp = read_path
        if not self.file_path_exists.get():
            raise IOError(
                "Path {} does not exist on IOC.".format(
                    self.file_path.get()
                )
            )

        self._point_counter = itertools.count()

        # from FileStoreHDF5.stage()
        res_kwargs = {"frame_per_point": self.get_frames_per_point()}
        self._generate_resource(res_kwargs)<|MERGE_RESOLUTION|>--- conflicted
+++ resolved
@@ -1622,16 +1622,12 @@
 
 class ProcessController(Device):
     """
-<<<<<<< HEAD
-    Common parts of a process controller support.
-=======
     DEPRECATED (1.5.1): Use ``ophyd.PVPositioner`` instead.
     
     For the controlled signal (such as temperature), use ``ophyd.PVPositioner``.
     Include this within an ``ophyd.Device`` as appropriate.
 
-    common parts of a process controller support
->>>>>>> 5157639c
+    Common parts of a process controller support.
 
     .. index:: Ophyd Device; ProcessController
 
