# local developer code
dev_*.py
dev_*.ipynb
<<<<<<< HEAD
dev_*.md
=======
dev_*.*
>>>>>>> 2f4d2f0d

# local note-taking
_notes*.md

# local note-taking
_notes*.md

# unit test
.coverage

db/
log/
pid/
security/
__pycache__/
*.pyc
*.egg-info
*.tar.gz
*.whl
docs/build/
.settings/
build/
.ipynb_checkpoints/
.pydevproject
issue*.py
build_log.txt

.ipython_*.log*
.logs/
.vscode/
20*.dat
20*.hdf

# bird droppings from IT
.log
.loglogin

# setuptools-scm : generated version number
_version.py<|MERGE_RESOLUTION|>--- conflicted
+++ resolved
@@ -1,11 +1,7 @@
 # local developer code
 dev_*.py
 dev_*.ipynb
-<<<<<<< HEAD
-dev_*.md
-=======
 dev_*.*
->>>>>>> 2f4d2f0d
 
 # local note-taking
 _notes*.md
