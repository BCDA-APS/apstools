--- conflicted
+++ resolved
@@ -29,11 +29,7 @@
 
     - name: Install pandoc
       run: |
-<<<<<<< HEAD
-        sudo apt-get -y update && sudo apt-get -y install pandoc python3-pip python3-ipython
-=======
         sudo apt-get update && sudo apt-get -y install pandoc python3-pip
->>>>>>> 164f97e5
 
     - name: Install Sphinx build requirements
       run: |
