--- conflicted
+++ resolved
@@ -31,17 +31,15 @@
 New Features
 ------------
 
-<<<<<<< HEAD
 * Add ``ScalerMotorFlyer()`` device.
+* Add functions to support reporting of logging messages.
 
 Enhancements
 ------------
 
 * Add example notebook *Fly Scans with EPICS motor and scaler*.
 * Add guide *How to Search in Databroker*.
-=======
-* Added functions to support reporting of logging messages.
->>>>>>> 0935d81b
+* Add guide *How to setup logging*.
 
 Maintenance
 ------------
