--- conflicted
+++ resolved
@@ -29,19 +29,12 @@
 ******
 
 release expected by 2024-04-12
-<<<<<<< HEAD
 
 New Features
 ------------
 
 * Add new plan for edge alignment called edge_align
 
-New Features
-------------
-
-* Add new plan for edge alignment called edge_align
-=======
->>>>>>> 320981d7
 
 Fixes
 -----
