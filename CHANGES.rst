--- conflicted
+++ resolved
@@ -31,17 +31,10 @@
 release expected by 2024-04-12
 
 New Features
-<<<<<<< HEAD
-------------
 
 * Add new plan for edge alignment called edge_align
-
-=======
- ------------
-
- * Added a mesh grid scan plan that will collect until number of collection points is met
- 
->>>>>>> 5301e19a
+* Added a mesh grid scan plan that will collect until number of collection points is met
+
 Fixes
 -----
 
