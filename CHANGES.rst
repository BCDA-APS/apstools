..
  This file describes user-visible changes between the versions.

  subsections could include these headings (in this order), omit if no content

    Notice
    Breaking Changes
    New Features and/or Enhancements
    Fixes
    Maintenance
    Deprecations
    Contributors

Change History
##############

The project `milestones <https://github.com/BCDA-APS/apstools/milestones>`_
describe the future plans.

<<<<<<< HEAD
..
   1.6.4
   ******

   release expected by 2022-09-30

1.6.3
******

release expected by 2022-08-31

Maintenance
---------------

* Now published on conda-forge ``conda install -c conda-forge apstools``.

Deprecations
---------------

* Stop publishing on channel ``-c aps-anl-tag``
  (using ``-c conda-forge`` instead).
* The ``bluesky_snapshot_viewer`` and underlying GUI code will be dropped by
  2022-12-31.
=======
1.6.3
******

release expected by 2022-08-31

Maintenance
---------------

* Unit tests now Python version 3.8, 3.9, & 3.10.

Deprecations
---------------

* Drop support for Python 3.7.
>>>>>>> 1cdce3ba

1.6.2
******

released 2022-07-06

Notice
---------------

* Confirmed: databroker finds HDF5 image files with custom names.
* Still not ready for databroker 2.0+.

New Features
---------------

* Documentation website: https://bcda-aps.github.io/apstools/
* New example: user-controlled HDF5 image file names.
* Using Jupyter notebooks directly (via ``nbsphinx`` extension).
* User-controlled HDF5, JPEG, TIFF image file names.

Fixes
---------------

* Fix timeout problem in utils.connect_pvlist().
* Fix unexpected key in datum kwargs.
* Fix ``utils.listdevice()`` mixing dot and underline name separators.

Maintenance
---------------

* Applied custom project badge for APS software License.
* Use micromamba in testing workflows.

Deprecations
---------------

* Drop LGTM.com static code analysis service.
* Drop RTD (readthedocs) documentation publishing service.

Contributors
---------------

* Harry Zhou

1.6.1
******

released 2022-01-26

Fixes
---------------

* Move ``enable`` Component out from synApps Record devices.
* Renew the unit tests for PVPositionerSoftDoneWithStop.

1.6.0
******

released 2022-01-20

Breaking Changes
-----------------

* Moved ``apsbss`` support to new ``apsbss`` package (install with either ``pip`` or ``conda``).  See https://bcda-aps.github.io/apsbss/ for details.
* Can use Python 3.7 - 3.9.  Cannot use Python 3.10 yet due to upstream limitation from databroker and intake packages.
* Moved ``command_list_as_table()`` from `utils` into ``plans/command_list``.
* Removed ``BusyStatus`` from `apstools.synApps.busy`
* ``callbacks/``: ``DocumentCollectorCallback``, ``document_contents_callback``, and ``SnapshotReport`` moved into ``callbacks/``.
* ``devices/``: Reorganized all devices, including ``synApps/``, into ``devices/`` subpackage.
* ``devices/``: ``SynPseudoVoigt()`` moved from ``signals/`` to ``devices/``.
* ``plans/``: Reorganized ``plans.py`` and ``_plans/`` into ``plans/`` subpackage.
* ``snapshot/``: Moved ``snapshot`` application and related files to a subdirectory.
* ``utils/``: Reorganized ``utils.py`` and ``_utils/`` into ``utils/`` subpackage.

New Features and/or Enhancements
---------------------------------------------

* Add support for Eurotherm 2216e temperature controller
* Add support for Lakeshore 336 temperature controller
* Add support for Lakeshore 340 temperature controller
* Add support for synApps calc ``scalcout`` record.
* Add support for synApps calc ``sseq`` record.
* Add support for EPICS base ``sub`` record.
* Add support for synApps calc ``userAve`` database.
* Add support for synApps calc ``userStringSeq`` database.
* Add support for synApps calc ``userStringCalc`` database.
* Add support for synApps optics ``2slit`` database.

Fixes
-----------

* Convert ``None`` to ``"null"`` when saving ``PeakStats`` to stream.

Maintenance
---------------

Now testing with Python versions 3.7 - 3.9.  (Can't use with Py3.10 yet due to upstream requirements.)

Update notebooks:

* ``demo_specfile_example``
* ``demo_tuneaxis``

Remove notebooks:

* ``demo_specfile_databroker``

Deprecations
---------------

* Applications

  * `apstools_plan_catalog` application and related support.

* Devices

  * ``ApsCycleComputedRO``
  * ``move_energy()`` method in ``KohzuSeqCtl_Monochromator`` class
  * ``ProcessController``

* Utilities

  * ``device_read2table``
  * ``json_export``
  * ``json_import``
  * ``listdevice_1_5_2``
  * ``listruns_v1_4``
  * ``object_explorer``

Contributors
---------------

* Gilberto Fabbris
* Jan Ilavsky
* Qingteng Zhang

1.5.4
******

released 2021-11-25

NOTE: The ``apsbss`` component will be moved out of ``apstools`` into its
own package with the next release (1.6.0, ~Feb 2022) of ``apstools``.

Notice
-----------------

The Python version is limited to 3.7 due to *aps-dm-api* package.  Expect this
limitation to be relaxed, allowing any Python 3.7 and higher with the 1.6.0
release.

Fixes
---------------

* Added table of APS run cycle dates.  Use that if *aps-dm-api* not available.
* Restricted python version to 3.7 due to upstream *aps_dm_api* package.
* Rename name `uid` to `token` to avoid LGTM security false alert.

Deprecations
---------------

This support was marked as deprecated in release 1.5.4:

* ``apstools.devices.ApsCycleComputedRO``

1.5.3
******

released 2021-10-15

.. Format of the Change History changes with this release to make
   the layout become more relevant to the __reader__.  The
   `release notes <https://github.com/BCDA-APS/apstools/wiki/Release-Notes>`_
   on the wiki provide links to these specifics.

Notice
-----------------

The ``apstools.beamtime`` module and related content (includes ``apsbss``)
will be moved to a new repository for release 1.6.0. This will
remove the requirement that the APS data management tools (package *aps-dm*,
which only works on the APS computing network) be included.  With this
change, users will be able to ``conda install apstools -c aps-anl-tag`` on
computers outside of the APS computing network.

Breaking Changes
-----------------

* ``apstools.utils.listdevice`` has a new API (old version renamed to ``listdevice_1_5_2``)

New Features and/or Enhancements
---------------------------------------------

* Kohzu monochromator ``energy``, ``wavelength``, and ``theta`` each are now a ``PVPositioner`` (subclass).
* Linkam temperature controller CI94
* Linkam temperature controller T96
* Stanford Research Systems 570 current preamplifier
* Stanford Research Systems PTC10 temperature controller
* XIA PF4 filter now supports multiple PF4 units.
* Generalize that amplifiers will have a ``gain`` Component attribute.
* Generalize that temperature controllers will have a  ``temperature`` Component attribute that is a positioner (subclass of ``ophyd.PVPositioner``).
* Enhanced positioners for EPICS Devices:
  * ``apstools.devices.PVPositionerSoftDone``
  * ``apstools.devices.PVPositionerSoftDoneWithStop``

Fixes
---------------

* Fixed bug in ``devices.ApsCycleComputedRO`` and ``devices.ApsCycleDM`` involving ``datetime``.

Maintenance
---------------

* Moved all device support into individual modules under `apstools._devices` because `apstools.devices` module was getting too big.  Will refactor all with release 1.6.0.
* Add unit tests for ``devices.ApsCycle*`` Devices.
* Add EPICS IOCs (ADSimDetector and synApps xxx) to continuous integration for use in unit testing.
* Unit tests now use *pytest* package.
* Suppress certain warnings during unit testing.

Deprecations
---------------

This support will be removed in release 1.6.0:

* ``apstools.beamtime`` module and related content (includes ``apsbss``) will be moved to a new repository
* ``apstools.devices.ProcessController``
* ``apstools.utils.device_read2table``
* ``apstools.utils.listdevice_1_5_2``
* ``apstools.utils.object_explorer``

Contributors
---------------

* Fanny Rodolakis
* Gilberto Fabbris
* Jan Ilavsky
* Qingteng Zhang
* 4-ID-C Polar
* 8-ID-I XPCS
* 9-ID-C USAXS

1.5.2 (and previous)
************************

See this table for release change histories, highlighted by version control
reference (pull request or issue):

:1.5.2:  released 2021-09-29

   * Drop Codacy (https://app.codacy.com/gh/BCDA-APS/apstools) as no longer needed.

   * `#540 <https://github.com/BCDA-APS/apstools/pull/540>`_
      Add ``apstools.utils.listplans()`` function.

   * `#534 <https://github.com/BCDA-APS/apstools/pull/534>`_
      Add ``apstools.utils.OverrideParameters`` class.
      Hoisted from APS USAXS instrument.

   * `#537 <https://github.com/BCDA-APS/apstools/pull/537>`_
      Enhancements to ``apstools.utils.listruns()``:

      * Add search by list of ``scan_id`` or ``uid`` values.
      * Optimize search speed.

   * `#534 <https://github.com/BCDA-APS/apstools/pull/534>`_
      Add ``apstools.plans.documentation_run()`` plan.
      Hoisted from APS USAXS instrument.

   * `#528 <https://github.com/BCDA-APS/apstools/pull/528>`_
      Add ``kind=`` kwarg to synApps Devices.

   * `#539 <https://github.com/BCDA-APS/apstools/pull/539>`_
      Break ``devices`` into submodule ``_devices``.

:1.5.1:  released 2021-07-22

   * `#522 <https://github.com/BCDA-APS/apstools/issues/522>`_
      Deprecate `apstools.devices.ProcessController`.
      Suggest `ophyd.PVPositioner` instead.

   * `#521 <https://github.com/BCDA-APS/apstools/issues/521>`_
      Enhancement: new functions: getRunData(), getRunDataValue(),
      getStreamValues() & listRunKeys()

   * `#518 <https://github.com/BCDA-APS/apstools/issues/518>`_
      Bug fixed: TypeError from summary() of CalcoutRecord

   * `#517 <https://github.com/BCDA-APS/apstools/pull/517>`_
      Added support for python 3.9.

   * `#514 <https://github.com/BCDA-APS/apstools/pull/514>`_
      Refactor 'SIGNAL.value' to 'SIGNAL.get()'

:1.5.0:  released 2021-04-02

   * `#504 comment <https://github.com/BCDA-APS/apstools/pull/504#issuecomment-804377418>`_
      Dropped support for python 3.6.

   * `#495 <https://github.com/BCDA-APS/apstools/pull/495>`_
      Dropped diffractometer support code.

   * `#511 <https://github.com/BCDA-APS/apstools/pull/511>`_
      & `#497 <https://github.com/BCDA-APS/apstools/pull/497>`_
      Add ``utils.findbyname()`` and ``utils.findbypv()`` functions.

   * `#506 <https://github.com/BCDA-APS/apstools/pull/506>`_
      ``spec2ophyd`` can now read SPEC config files from APS 17BM

   * `#504 <https://github.com/BCDA-APS/apstools/pull/504>`_
      Overhaul of listruns() using pandas.  Previous code
      renamed to listruns_v1_4().

   * `#503 <https://github.com/BCDA-APS/apstools/pull/503>`_
      Unit tests with data now used msgpack-backed databroker.

   * `#495 <https://github.com/BCDA-APS/apstools/pull/495>`_
      remove *hklpy* requirement since all diffractometer
      support code will be moved to
      [*hklpy*](https://github.com/bluesky/hklpy) package.

:1.4.1:  released: 2021-01-23

    * add Area Detector configuration examples:
      Pilatus & Perkin-Elmer, both writing image to HDF5 file

    * `#488 <https://github.com/BCDA-APS/apstools/pull/488>`_
       use first trigger_mode when priming AD plugin

    * `#487 <https://github.com/BCDA-APS/apstools/pull/487>`_
       ensure spec2ophyd code is packaged

:1.4.0:  released: 2021-01-15

    * `#483 <https://github.com/BCDA-APS/apstools/pull/483>`_
       Python code style must pass ``flake8`` test.

    * `#482 <https://github.com/BCDA-APS/apstools/pull/482>`_
       specwriter: Fix bug when plan_args structure includes a numpy
       ndarray.

    * `#474 <https://github.com/BCDA-APS/apstools/pull/474>`_
       :func:`apstools.utils.listruns()` now defaults to the
       current catalog in use.

       New functions:

       * :func:`apstools.utils.getDatabase`
       * :func:`apstools.utils.getDefaultDatabase`

    * `#472 <https://github.com/BCDA-APS/apstools/pull/472>`_
       Respond to changes in upstream packages.

       * package requirements
       * auto-detection of command list format (Excel or text)
       * use *openpyxl* [#]_ instead of *xlrd* [#]_ and
         *pandas* [#]_ to read Microsoft Excel `.xlsx` spreadsheet
         files

       .. [#] https://openpyxl.readthedocs.io
       .. [#] https://xlrd.readthedocs.io
       .. [#] https://pandas.pydata.org

    * `#470 <https://github.com/BCDA-APS/apstools/pull/470>`_
       Area Detector plugin preparation & detection.

       * :func:`apstools.devices.AD_plugin_primed()`
          re-written completely
       * :func:`apstools.devices.AD_prime_plugin()`
          replaced by :func:`apstools.devices.AD_prime_plugin2()`

    * `#463 <https://github.com/BCDA-APS/apstools/pull/463>`_
       Remove deprecated features.

       * ``apstools.suspenders.SuspendWhenChanged()``
       * ``apstools.utils.plot_prune_fifo()``
       * ``apstools.utils.show_ophyd_symbols()``
       * ``apstools.synapps.asyn.AsynRecord.binary_output_maxlength()``
       * ``apstools.devices.AD_warmed_up()``

    * `#451 <https://github.com/BCDA-APS/apstools/pull/451>`_
       Undulator and Kohzu monochromator functionalities

       * :class:`apstools.devices.ApsUndulator()`

         Adds some ``Signal`` components (such as setting `kind` kwarg)
         that are helpful in moving the undulator

:1.3.9:  released 2020-11-30

    * `#459 <https://github.com/BCDA-APS/apstools/pull/459>`_
       ``apsbss``: list ESAFs & proposals from other cycles
    * `#457 <https://github.com/BCDA-APS/apstools/pull/457>`_
       :func:`apstools.utils.rss_mem()`: show memory used by this process

:1.3.8:  released: 2020-10-23

    * `#449 <https://github.com/BCDA-APS/apstools/pull/449>`_
       diffractometer wh() shows extra positioners
    * `#446 <https://github.com/BCDA-APS/apstools/pull/446>`_
       utils: device_read2table() renamed to listdevice()
    * `#445 <https://github.com/BCDA-APS/apstools/pull/445>`_
       synApps: add Device for iocStats
    * `#437 <https://github.com/BCDA-APS/apstools/pull/437>`_
       diffractometer add pa() report
    * `#426 <https://github.com/BCDA-APS/apstools/pull/426>`_
       diffractometer add simulated diffractometers
    * `#425 <https://github.com/BCDA-APS/apstools/pull/425>`_
       BUG fixed: listruns() when no stop document
    * `#423 <https://github.com/BCDA-APS/apstools/pull/423>`_
       BUG fixed: apsbss IOC starter script

:1.3.7:  released: 2020-09-18

    * `#422 <https://github.com/BCDA-APS/apstools/pull/422>`_
       additional AD support from APS USAXS
    * `#421 <https://github.com/BCDA-APS/apstools/pull/421>`_
       wait for undulator when start_button pushed
    * `#418 <https://github.com/BCDA-APS/apstools/pull/418>`_
       apsbss: only update APS run cycle name after current cycle ends

:1.3.6:  released 2020-09-04

    * `#416 <https://github.com/BCDA-APS/apstools/pull/416>`_
       apsbss: allow iso8601 time strings to have *option* for fractional seconds
    * `#415 <https://github.com/BCDA-APS/apstools/pull/415>`_
       Get APS cycle name from official source

:1.3.5:  released 2020-08-25

    * `#406 <https://github.com/BCDA-APS/apstools/pull/406>`_
       replace ``plot_prune_fifo()`` with ``trim_plot()``
       and ``trim_plot_by_name()``
    * `#405 <https://github.com/BCDA-APS/apstools/pull/405>`_
       add Y1 & Z2 read-only signal to Kohzu Monochromator device
    * `#403 <https://github.com/BCDA-APS/apstools/pull/403>`_
       deprecate ``SuspendWhenChanged()``

:1.3.4:  released 2020-08-14

    * `#400 <https://github.com/BCDA-APS/apstools/pull/400>`_
       resolve warnings and example documentation inconsistency
    * `#399 <https://github.com/BCDA-APS/apstools/pull/399>`_
       parse iso8601 date for py36
    * `#398 <https://github.com/BCDA-APS/apstools/pull/398>`_
       DiffractometerMixin: add wh() method
    * `#396 <https://github.com/BCDA-APS/apstools/pull/396>`_
       provide spec2ophyd application
    * `#394 <https://github.com/BCDA-APS/apstools/pull/394>`_
       add utils.copy_filtered_catalog()
    * `#392 <https://github.com/BCDA-APS/apstools/pull/392>`_
       RTD make parameter lists clearer
    * `#390 <https://github.com/BCDA-APS/apstools/pull/390>`_
       improve formatting of parameter list in RTD
    * `#388 <https://github.com/BCDA-APS/apstools/pull/388>`_
       add utils.quantify_md_key_use()
    * `#385 <https://github.com/BCDA-APS/apstools/issues/385>`_
       spec2ophyd: make entry point

:1.3.3:  released 2020-07-22

    * `#384 <https://github.com/BCDA-APS/apstools/pull/384>`_
       apsbss: print, not log from commands
    * `#382 <https://github.com/BCDA-APS/apstools/pull/382>`_
       spec2ophyd analyses

:1.3.2:  released 2020-07-20

    * `#380 <https://github.com/BCDA-APS/apstools/pull/380>`_
       apsbss: fix object references

:1.3.1:  released 2020-07-18

    * `#378 <https://github.com/BCDA-APS/apstools/pull/378>`_
       apsbss_ioc.sh: add checkup (keep-alive feature for the IOC)
    * `#376 <https://github.com/BCDA-APS/apstools/pull/376>`_
       apsbss: example beam line-specific shell scripts
    * `#375 <https://github.com/BCDA-APS/apstools/pull/375>`_
       apsbss: add PVs for numbers of users
    * `#374 <https://github.com/BCDA-APS/apstools/pull/374>`_
       apsbss_ophyd: addDeviceDataAsStream() from USAXS
    * `#373 <https://github.com/BCDA-APS/apstools/pull/373>`_
       account for time zone when testing datetime-based file name
    * `#371 <https://github.com/BCDA-APS/apstools/pull/371>`_
       update & simplify the travis-ci setup
    * `#369 <https://github.com/BCDA-APS/apstools/pull/369>`_
       spec2ophyd: handle NONE in SPEC counters
    * `#368 <https://github.com/BCDA-APS/apstools/pull/368>`_
       spec2ophyd: config file as command-line argument
    * `#367 <https://github.com/BCDA-APS/apstools/pull/367>`_
       apsbss: move ophyd import from main
    * `#364 <https://github.com/BCDA-APS/apstools/pull/364>`_
       apsbss: add PVs for ioc_host and ioc_user
    * `#363 <https://github.com/BCDA-APS/apstools/pull/363>`_
       Handle when mailInFlag not provided
    * `#360 <https://github.com/BCDA-APS/apstools/pull/360>`_
       prefer logging to print

:1.3.0:  release expected by 2020-07-15

    * add NeXus writer callback
    * add ``apsbss`` : APS experiment metadata support
    * `#351 <https://github.com/BCDA-APS/apstools/issues/351>`_
       apsbss: put raw info into PV
    * `#350 <https://github.com/BCDA-APS/apstools/issues/350>`_
       apsbss: clarify meaning of reported dates
    * `#349 <https://github.com/BCDA-APS/apstools/issues/349>`_
       apsbss: add "next" subcommand
    * `#347 <https://github.com/BCDA-APS/apstools/issues/347>`_
       some apbss files not published
    * `#346 <https://github.com/BCDA-APS/apstools/pull/346>`_
       publish fails to push conda packages
    * `#344 <https://github.com/BCDA-APS/apstools/pull/344>`_
       listruns() uses databroker v2 API
    * `#343 <https://github.com/BCDA-APS/apstools/issues/343>`_
       review and update requirements
    * `#342 <https://github.com/BCDA-APS/apstools/pull/342>`_
       summarize runs in databroker by plan_name and frequency
    * `#341 <https://github.com/BCDA-APS/apstools/issues/341>`_
       tools to summarize activity
    * `#340 <https://github.com/BCDA-APS/apstools/issues/340>`_
       update copyright year
    * `#339 <https://github.com/BCDA-APS/apstools/issues/339>`_
       resolve Codacy code review issues
    * `#338 <https://github.com/BCDA-APS/apstools/issues/338>`_
       unit tests are leaving directories undeleted
    * `#337 <https://github.com/BCDA-APS/apstools/issues/337>`_
       Document new filewriter callbacks
    * `#336 <https://github.com/BCDA-APS/apstools/pull/336>`_
       add NeXus file writer from USAXS
    * `#335 <https://github.com/BCDA-APS/apstools/issues/335>`_
       update requirements
    * `#334 <https://github.com/BCDA-APS/apstools/pull/334>`_
       support APS proposal & ESAF systems to provide useful metadata
    * `#333 <https://github.com/BCDA-APS/apstools/issues/333>`_
       access APS proposal and ESAF information
    * `#332 <https://github.com/BCDA-APS/apstools/issues/332>`_
       listruns(): use databroker v2 API
    * `#329 <https://github.com/BCDA-APS/apstools/issues/329>`_
       add NeXus writer base class from USAXS

:1.2.6:  released *2020-06-26*

    * `#331 <https://github.com/BCDA-APS/apstools/pull/331>`_
       listruns succeeds even when number of existing runs is less than requested
    * `#330 <https://github.com/BCDA-APS/apstools/issues/330>`_
       BUG: listruns: less than 20 runs in catalog
    * `#328 <https://github.com/BCDA-APS/apstools/pull/328>`_
       epid: add final_value (.VAL field)
    * `#327 <https://github.com/BCDA-APS/apstools/pull/327>`_
       epid: remove clock_ticks (.CT field)
    * `#326 <https://github.com/BCDA-APS/apstools/issues/326>`_
       BUG: epid failed to connect to .CT field
    * `#325 <https://github.com/BCDA-APS/apstools/issues/325>`_
       BUG: epid final_value signal not found
    * `#324 <https://github.com/BCDA-APS/apstools/issues/324>`_
       BUG: epid controlled_value signal name

:1.2.5:  released *2020-06-05*

    * `#322 <https://github.com/BCDA-APS/apstools/issues/322>`_
       add py38 to travis config
    * `#320 <https://github.com/BCDA-APS/apstools/issues/320>`_
       multi-pass tune should use FWHM for next scan
    * `#318 <https://github.com/BCDA-APS/apstools/issues/318>`_
       AxisTunerMixin is now subclass of DeviceMixinBase
    * `#317 <https://github.com/BCDA-APS/apstools/issues/317>`_
       BUG: USAXS can't tune motors
    * `#316 <https://github.com/BCDA-APS/apstools/issues/316>`_
       BUG: Error in asyn object definition
    * `#315 <https://github.com/BCDA-APS/apstools/issues/315>`_
       BUG: AttributeError from db.hs

:1.2.3:  released *2020-05-07*

    * `#314 <https://github.com/BCDA-APS/apstools/issues/314>`_
       fix ImportError about SignalRO
    * `#313 <https://github.com/BCDA-APS/apstools/issues/313>`_
       update packaging requirements

:1.2.2:  released *2020-05-06*

    * DEPRECATION `#306 <https://github.com/BCDA-APS/apstools/issues/306>`_
	   `apstools.plans.show_ophyd_symbols()` will be removed by 2020-07-01.
	   Use `apstools.plans.listobjects()` instead.

    * `#311 <https://github.com/BCDA-APS/apstools/issues/311>`_
       adapt to databroker v1
    * `#310 <https://github.com/BCDA-APS/apstools/issues/310>`_
       enhance listruns() search capabilities
    * `#308 <https://github.com/BCDA-APS/apstools/issues/308>`_
       manage diffractometer constraints
    * `#307 <https://github.com/BCDA-APS/apstools/issues/307>`_
       add diffractometer emhancements
    * `#306 <https://github.com/BCDA-APS/apstools/issues/306>`_
       rename show_ophyd_objects() as listobjects()
    * `#305 <https://github.com/BCDA-APS/apstools/issues/305>`_
       add utils.safe_ophyd_name()
    * `#299 <https://github.com/BCDA-APS/apstools/issues/299>`_
       set_lim() does not set low limit

:1.2.1: released *2020-02-18* - bug fix

    * `#297 <https://github.com/BCDA-APS/apstools/issues/297>`_
       fix import error

:1.2.0: released *2020-02-18* - remove deprecated functions

    * `#293 <https://github.com/BCDA-APS/apstools/issues/293>`_
       remove run_blocker_in_plan()
    * `#292 <https://github.com/BCDA-APS/apstools/issues/292>`_
       remove list_recent_scans()
    * `#291 <https://github.com/BCDA-APS/apstools/issues/291>`_
       remove unix_cmd()
    * `#288 <https://github.com/BCDA-APS/apstools/issues/288>`_
       add object_explorer() (from APS 8-ID-I)

:1.1.19:  released *2020-02-15*

    * `#285 <https://github.com/BCDA-APS/apstools/issues/285>`_
       add EpicsMotorResolutionMixin
    * `#284 <https://github.com/BCDA-APS/apstools/issues/284>`_
       adjust ophyd.EpicsMotor when motor limits changed from other EPICS client
    * `#283 <https://github.com/BCDA-APS/apstools/issues/283>`_
       print_RE_md() now returns a pyRestTable.Table object

:1.1.18:  released *2020-02-09*

    * PyPI would not accept the 1.1.17 version: `filename has already been used`
    * see release notes for 1.1.17

:1.1.17:  released *2020-02-09* - hot fixes

    * `#277 <https://github.com/BCDA-APS/apstools/issues/277>`_
       replace .value with .get()
    * `#276 <https://github.com/BCDA-APS/apstools/issues/276>`_
       update ophyd metadata after motor set_lim()
    * `#274 <https://github.com/BCDA-APS/apstools/issues/274>`_
       APS user operations could be in mode 1 OR 2

:1.1.16:  released *2019-12-05*

    * `#269 <https://github.com/BCDA-APS/apstools/issues/269>`_
       bug: shutter does not move when expected
    * `#268 <https://github.com/BCDA-APS/apstools/issues/268>`_
       add `redefine_motor_position()` plan
    * `#267 <https://github.com/BCDA-APS/apstools/issues/267>`_
       remove `lineup()` plan for now
    * `#266 <https://github.com/BCDA-APS/apstools/issues/266>`_
       bug fix for #265
    * `#265 <https://github.com/BCDA-APS/apstools/issues/265>`_
       refactor of #264
    * `#264 <https://github.com/BCDA-APS/apstools/issues/264>`_
       Limit number of traces shown on a plot - use a FIFO
    * `#263 <https://github.com/BCDA-APS/apstools/issues/263>`_
       `device_read2table()` should print unless optioned False
    * `#262 <https://github.com/BCDA-APS/apstools/issues/262>`_
       add `lineup()` plan (from APS 8-ID-I XPCS)

:1.1.15:  released *2019-11-21* : bug fixes, adds asyn record support

    * `#259 <https://github.com/BCDA-APS/apstools/issues/259>`_
       resolve AssertionError from setup_lorentzian_swait
    * `#258 <https://github.com/BCDA-APS/apstools/issues/258>`_
       swait record does not units, some other fields
    * `#255 <https://github.com/BCDA-APS/apstools/issues/255>`_
       plans: resolve indentation error
    * `#254 <https://github.com/BCDA-APS/apstools/issues/254>`_
       add computed APS cycle as signal
    * `#252 <https://github.com/BCDA-APS/apstools/issues/252>`_
       synApps: add asyn record support

:1.1.14:  released *2019-09-03* : bug fixes, more synApps support

    * `#246 <https://github.com/BCDA-APS/apstools/issues/246>`_
       synApps: shorten name from synApps_ophyd
    * `#245 <https://github.com/BCDA-APS/apstools/issues/245>`_
       swait & calcout: change from *EpicsMotor* to any *EpicsSignal*
    * `#240 <https://github.com/BCDA-APS/apstools/issues/240>`_
       swait: refactor swait record & userCalc support
    * `#239 <https://github.com/BCDA-APS/apstools/issues/239>`_
       transform: add support for transform record
    * `#238 <https://github.com/BCDA-APS/apstools/issues/238>`_
       calcout: add support for calcout record & userCalcOuts
    * `#237 <https://github.com/BCDA-APS/apstools/issues/237>`_
       epid: add support for epid record
    * `#234 <https://github.com/BCDA-APS/apstools/issues/234>`_
       utils: replicate the `unix()` command
    * `#230 <https://github.com/BCDA-APS/apstools/issues/230>`_
       signals: resolve TypeError

:1.1.13:  released *2019-08-15* : enhancements, bug fix, rename

    * `#226 <https://github.com/BCDA-APS/apstools/issues/226>`_
       writer: unit tests for empty #O0 & P0 control lines
    * `#224 <https://github.com/BCDA-APS/apstools/issues/224>`_
       rename: list_recent_scans --> listscans
    * `#222 <https://github.com/BCDA-APS/apstools/issues/222>`_
       writer: add empty #O0 and #P0 lines
    * `#220 <https://github.com/BCDA-APS/apstools/issues/220>`_
       ProcessController: bug fix - raised TypeError

:1.1.12:  released *2019-08-05* : bug fixes & updates

    * `#219 <https://github.com/BCDA-APS/apstools/issues/219>`_
       ``ProcessController``: bug fixes
    * `#218 <https://github.com/BCDA-APS/apstools/issues/218>`_
       ``replay()``: sort chronological by default
    * `#216 <https://github.com/BCDA-APS/apstools/issues/216>`_
       ``replay()``: fails when not list

:1.1.11:  released *2019-07-31* : updates & new utility

    * `#214 <https://github.com/BCDA-APS/apstools/issues/214>`_
       new: ``apstools.utils.APS_utils.replay()``
    * `#213 <https://github.com/BCDA-APS/apstools/issues/213>`_
       ``list_recent_scans`` show ``exit_status``
    * `#212 <https://github.com/BCDA-APS/apstools/issues/212>`_
       ``list_recent_scans`` show reconstructed scan command

:1.1.10:  released *2019-07-30* : updates & bug fix

    * `#211 <https://github.com/BCDA-APS/apstools/issues/211>`_
       ``devices`` calls to superclass ``__init__()``
    * `#209 <https://github.com/BCDA-APS/apstools/issues/209>`_
       ``devices`` call to superclass ``__init__()``
    * `#207 <https://github.com/BCDA-APS/apstools/issues/207>`_
       ``show_ophyd_symbols`` also shows labels
    * `#206 <https://github.com/BCDA-APS/apstools/issues/206>`_
       new: ``apstools.utils.APS_utils.list_recent_scans()``
    * `#205 <https://github.com/BCDA-APS/apstools/issues/205>`_
       ``show_ophyd_symbols`` uses ipython shell's namespace
    * `#202 <https://github.com/BCDA-APS/apstools/issues/202>`_
       add ``labels`` attribute to enable ``wa`` and ``ct`` magic commands

:1.1.9:  released *2019-07-28* : updates & bug fix

    * `#203 <https://github.com/BCDA-APS/apstools/issues/203>`_
       `SpecWriterCallback`: `#N` is number of data columns
    * `#199 <https://github.com/BCDA-APS/apstools/issues/199>`_
       `spec2ophyd` handle CNTPAR:read_misc_1

:1.1.8:  released *2019-07-25* : updates

    * `#196 <https://github.com/BCDA-APS/apstools/issues/196>`_
       `spec2ophyd` handle MOTPAR:read_misc_1
    * `#194 <https://github.com/BCDA-APS/apstools/issues/194>`_
       new ``show_ophyd_symbols`` shows table of global ophyd ``Signal`` and ``Device`` instances
    * `#193 <https://github.com/BCDA-APS/apstools/issues/193>`_
       `spec2ophyd` ignore None items in SPEC config file
    * `#192 <https://github.com/BCDA-APS/apstools/issues/192>`_
       `spec2ophyd` handles VM_EPICS_PV in SPEC config file
    * `#191 <https://github.com/BCDA-APS/apstools/issues/191>`_
       `spec2ophyd` handles PSE_MAC_MOT in SPEC config file
    * `#190 <https://github.com/BCDA-APS/apstools/issues/190>`_
       `spec2ophyd` handles MOTPAR in SPEC config file

:1.1.7:  released 2019-07-04

    * `DEPRECATION <https://github.com/BCDA-APS/apstools/issues/90#issuecomment-483405890>`_
	   `apstools.plans.run_blocker_in_plan()` will be removed by 2019-12-31.
	   Do not write blocking code in bluesky plans.
    * Dropped python 3.5 from supported versions
    * `#175 <https://github.com/BCDA-APS/apstools/issues/175>`_
       move `plans.run_in_thread()` to `utils.run_in_thread()`
    * `#168 <https://github.com/BCDA-APS/apstools/issues/168>`_
       new `spec2ophyd`  migrates SPEC config file to ophyd setup
    * `#166 <https://github.com/BCDA-APS/apstools/issues/166>`_
       `device_read2table()`: format `device.read()` results in a pyRestTable.Table
    * `#161 <https://github.com/BCDA-APS/apstools/issues/161>`_
       `addDeviceDataAsStream()`: add Device as named document stream event
    * `#159 <https://github.com/BCDA-APS/apstools/issues/159>`_
       convert xlrd.XLRDError into apstools.utils.ExcelReadError
    * `#158 <https://github.com/BCDA-APS/apstools/issues/158>`_
       new ``run_command_file()`` runs a command list from text file or Excel spreadsheet

:1.1.6:  released *2019-05-26*

    * `#156 <https://github.com/BCDA-APS/apstools/issues/156>`_
       add ProcessController Device
    * `#153 <https://github.com/BCDA-APS/apstools/issues/153>`_
       print dictionary contents as table
    * `#151 <https://github.com/BCDA-APS/apstools/issues/151>`_
       EpicsMotor support for enable/disable
    * `#148 <https://github.com/BCDA-APS/apstools/issues/148>`_
       more LGTM recommendations
    * `#146 <https://github.com/BCDA-APS/apstools/issues/146>`_
       LGTM code review recommendations
    * `#143 <https://github.com/BCDA-APS/apstools/issues/143>`_
       filewriter fails to raise IOError
    * `#141 <https://github.com/BCDA-APS/apstools/issues/141>`_
       ValueError during tune()

:1.1.5:  released *2019-05-14*

    * `#135 <https://github.com/BCDA-APS/apstools/issues/135>`_
       add refresh button to snapshot GUI

:1.1.4:  released *2019-05-14*

    * `#140 <https://github.com/BCDA-APS/apstools/issues/140>`_
       `event-model` needs at least v1.8.0
    * `#139 <https://github.com/BCDA-APS/apstools/issues/139>`_
       ``ValueError`` in :func:`~apstools.plans.TuneAxis.tune._scan`

:1.1.3:  released *2019-05-10*

    * adds packaging dependence on event-model
    * `#137 <https://github.com/BCDA-APS/apstools/issues/137>`_
       adds `utils.json_export()` and `utils.json_import()`

:1.1.1:  released *2019-05-09*

    * adds packaging dependence on spec2nexus
    * `#136 <https://github.com/BCDA-APS/apstools/issues/136>`_
       get json document stream(s)
    * `#134 <https://github.com/BCDA-APS/apstools/issues/134>`_
       add build on travis-ci with py3.7
    * `#130 <https://github.com/BCDA-APS/apstools/issues/130>`_
       fix conda recipe and pip dependencies (thanks to Maksim Rakitin!)
    * `#128 <https://github.com/BCDA-APS/apstools/issues/128>`_
       SpecWriterCallback.newfile() problem with scan_id = 0
    * `#127 <https://github.com/BCDA-APS/apstools/issues/127>`_
       fixed: KeyError from SPEC filewriter
    * `#126 <https://github.com/BCDA-APS/apstools/issues/126>`_
       add uid to metadata
    * `#125 <https://github.com/BCDA-APS/apstools/issues/125>`_
       SPEC filewriter scan numbering when "new" data file exists
    * `#124 <https://github.com/BCDA-APS/apstools/issues/124>`_
       fixed: utils.trim_string_for_EPICS() trimmed string too long
    * `#100 <https://github.com/BCDA-APS/apstools/issues/100>`_
       fixed: SPEC file data columns in wrong places

:1.1.0:  released *2019.04.16*

    * change release numbering to Semantic Versioning (remove all previous tags and releases)
    * batch scans using Excel spreadsheets
    * bluesky_snapshot_viewer and bluesky_snapshot
    * conda package available<|MERGE_RESOLUTION|>--- conflicted
+++ resolved
@@ -17,7 +17,6 @@
 The project `milestones <https://github.com/BCDA-APS/apstools/milestones>`_
 describe the future plans.
 
-<<<<<<< HEAD
 ..
    1.6.4
    ******
@@ -32,31 +31,17 @@
 Maintenance
 ---------------
 
+* Unit tests now Python version 3.8, 3.9, & 3.10.
 * Now published on conda-forge ``conda install -c conda-forge apstools``.
 
 Deprecations
 ---------------
 
+* Drop support for Python 3.7.
 * Stop publishing on channel ``-c aps-anl-tag``
   (using ``-c conda-forge`` instead).
 * The ``bluesky_snapshot_viewer`` and underlying GUI code will be dropped by
   2022-12-31.
-=======
-1.6.3
-******
-
-release expected by 2022-08-31
-
-Maintenance
----------------
-
-* Unit tests now Python version 3.8, 3.9, & 3.10.
-
-Deprecations
----------------
-
-* Drop support for Python 3.7.
->>>>>>> 1cdce3ba
 
 1.6.2
 ******
