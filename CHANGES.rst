..
  This file describes user-visible changes between the versions.

  subsections could include these headings (in this order), omit if no content

    Notice
    Breaking Changes
    New Features
    Enhancements
    Fixes
    Maintenance
    Deprecations
    Known Problems
    New Contributors

Change History
##############

History of changes in the *apstools* project.
Project `milestones <https://github.com/BCDA-APS/apstools/milestones>`_
describe future plans.

..
   1.7.4
   *****

   Release expected by 2025-07.

<<<<<<< HEAD
   Maintenance
   -------------

   * Switch to use numpy >= 2
=======
   Enhancements
   -------------

   * Added mb_creator()
>>>>>>> 3f05d180

1.7.3
*****

Released 2025-04-29.

Enhancements
-------------

* Add 'validate_ports' kwarg to 'ad_creator'.
* Hoist area detector 'BadPixelPlugin' from USAXS.  (It's not in ophyd yet.)
* Recover diffractometer configurations in FileWriterCallbackBase.

Fixes
-----

* Fix area detector staging of unconfigured HDF5 plugin.
* Fix problem with detector selection for lineup2() reported by USAXS.
* Fix unit test involving package version string length.

Maintenance
-----------

* Now testing with Python versions 3.9 - Py3.13. (still pinning databroker)
* Removed 'lifetime' component from 'aps_machine' device.
* Refactor cleanupText.
* Refactor unit test for change in upstream ophyd-registry findall().
* Remove testing requirement of ophyd-registry package.
* Unit testing was taking ~1/2 hour to complete.
* Update project packaging and installation procedures.

1.7.2
*****

Released 2025-01-11.

Enhancements
------------

- Add 'utils.xy_statistics()' (support 'plans.lineup2()').
- Add 'utils.dynamic_import()' (support 'devices.ad_creator()' from device file).
- Add 'utils.MMap' (support 'plans.lineup2()').
- Add 'utils.peak_full_width' (support 'plans.lineup2()').

Fixes
-----

- In some cases, 'plans.lineup2()' appeared to succeed but motor was not in
   aligned position.
- In unusual cases (with fake ophyd simulated devices),
   'devices.PVPositionerSoftDone' used an invalid subscription event type.

Maintenance
-----------

- In 'ad_creator()', convert text class name to class object.
- Refactor 'plans.lineup2()': new statistics computations & improve
   diagnostics.

Deprecations
------------

- Use of 'PySumReg.SummationRegisters' to be removed in next major release.

1.7.1
******

Bugfix released 2024-10-25.

Fixes
-----

- Allow imports to succeed when developing or testing with databroker v2.0+.
- In SpecWriterCallback2, set spec_filename in constructor.

Maintenance
-----------

- Use 'NeXus_release' file attribute in 'nxwriter' callback.

Deprecations
------------

- 'EpicsMotorLimitsMixin' features are now part of 'ophyd.EpicsMotor'.

1.7.0
******

released 2024-09-21

New Features
------------

* Add ad_creator() and ad_class_factory() -- Easy to create area detector objects.
* Add SpecWriterCallback2 (writes point-by-point to file).
* Support for most APS-U undulators.  (All but for 29-ID.)

Fixes
-----

* Area detector image shape of (0, 0, 0) caused listdevice() to fail.
* PVPositionerSoftDone should set done=False at start of move.
* RuntimeError from listdevice() with area detector object.
* PV name typo in synApps SaveData() class.  And capitalization.
* CI workflow artifact cache errors.

Maintenance
-----------

* Add ramp temperature and output enable to PTC-10.
* Remove Anaconda defaults channel from environment per TOS.
* Replace unit tests marked by 'local' decorator.
* Unit tests now support Python version 3.9, 3.10, & 3.11.
* Update common PVs for APS-U era.

1.6.20
******

released 2024-07-10

New Features
------------

* Add new APS PlanarUndulator device.
* Add new APS Revolver_Undulator device.
* Add new APS STI_Undulator device.
* Add new APS Undulator2M device.
* Add new APS Undulator4M device.

Maintenance
-----------

* Describe ``.component_names`` in *What are the objects to control?*
* Pin numpy<2 because upstream dask package needs a fix.
* Removed ApsUndulator and ApsUndulatorDual devices.
* Removed top-level requirements files.  They were not used.
* Update APS cycle begin & end dates.
* Update device support for APS machine parameters (current, lifetime, ...).

1.6.19
******

released 2024-04-23

New Features
------------

* Add new plan for edge alignment called edge_align.
* Added a mesh grid scan plan that will collect until number of collection points is met.

Fixes
-----

* lineup2() should work with low intensity peaks.
* lineup2() would raise ZeroDivideError in some cases.
* Increase minimum aps-dm-api version to 8.
* PVPositionerSoftDone should set 'done' to False at start of a move.
* Race condition with SR570 pre-amp.

Maintenance
-----------

* Code format conforms to 'ruff'.
* Add additional support for APS Data Management API.
* Make the home page more concise.
* Refactor packaging from setup.py to pyproject.toml.

1.6.18
******

released 2024-01-23

New Features
------------

* Add (ophyd) device support for:
  * DG-645 digital delay/pulse generator.
  * Measurement Computing USB CTR08 High-Speed Counter/Timer
  * Simulated process controller as positioner using EPICS swait record.
  * Simulated process controller as positioner using EPICS transform record.
  * synApps userArrayCalcs and EPICS acalcout record.
* Add subnet check for APSU beamlines.
* Add template support for writing NeXus/HDF5 files.
* New lineup2() plan can be used in console, notebooks, and queueserver.

Fixes
-----------

* Fix ``AD_full_file_name_local()`` for case when the read & write paths are identical.

Maintenance
-----------

* Avoid voltage spikes when changing gain of SRS570 preamplifier.
* In ``listdevice(show_pv=True)``, set ``cname=True, dname=False`` if not provided by caller.
* Move ``.OVAL`` field from ``EpicsRecordOutputFields to new ``EpicsRecordAnalogOutputFields``
* Write tables of plot statistics in most compact form.

Known Problems
--------------

* Remove ``ScalerMotorFlyer``, pending issue #763.

1.6.17
******

released 2023-07-19

New Features
------------

* Add ophyd device support for APS Data Management workflows.

1.6.16
******

released 2023-05-23

Enhancements
------------

* Add ``fb_epid`` database support from the optics module.
* Add guide *How to interrupt/stop/abort a running plan & recover to safe settings*.
* Add ``close_pv`` & ``open_pv`` kwargs to ``ApsPssShutter``
* Add ``ensure_AD_plugin_primed()`` convenience function.
* Made ``listdevice()`` more tolerant of unconnectable signals.

Fixes
-----

* APS cycle set to ``APSU`` during this *dark* year.
* Resolve AD ERROR reports "capture not supported in Single mode".

Maintenance
------------

* Add unit tests for shutters.
* Apply consistent code style (black) throughout.
* Set ``kind`` attribute to add plugin to ad.read_attrs list.
* Clear ``PVPositionerSoftDone``'s setpoint & readback subscriptions at exit.

1.6.15
******

released 2023-03-27

Maintenance
------------

* add ``log_path=None`` kwarg to ``apstools.utils.stream_log_handler()``

Fixes
------------

- resolved ``AttributeError`` for certain logging configurations


1.6.14
******

released 2023-03-12

Breaking Changes
------------------------

* listobjects() ``printing`` keyword argument is deprecated.
* ListRuns.to_dataframe()' method is deprecated.
* ListRuns.to_table() method is deprecated.
* listruns() ``printing`` keyword argument is deprecated.
* listruns() ``tablefmt`` keyword argument is deprecated.  Use ``table_style`` instead.
* listruns() now returns pyRestTable.Table or pandas.DataFrame

New Features
------------

* MeasCompTc32: Measurement Computing TC-32 Thermocouple reader

Enhancements
------------

* Add guide *What are the objects to control?*

Fixes
------------

- labels_to_streams(): do not plot items in the labeled stream
- labels_to_streams(): failed when no motor label assigned

Maintenance
------------

* add more unit tests for ``apstools.plans``
* addDeviceDataAsStream() renamed to write_stream()
* FileWriterCallbackBase.file_name now a property, uses pathlib
* listobjects() now returns pyRestTable (by default)
* listdevice() now returns pyRestTable (by default)
* listplans() now returns pyRestTable (by default)
* listruns() now returns pyRestTable (by default)
* NXWriter: unit tests added for proper NXdata@axes structure.

1.6.13
******

released 2023-02-16

Maintenance
------------

* Release process updated on the wiki.

1.6.12
******

released 2023-02-16

Maintenance
------------

* NXWriter: add wait_writer_plan_stub() method for use in a plan.
* Release process documented on the wiki.

1.6.11
******

released 2023-02-15

New Features
------------

* Support to record all motor (or other ophyd-labeled devices) positions at start (or end) of run.
* SpecWriterCallback: write ``#O`` and ``#P`` lines from motor positions recorded at start of run.

Fixes
------------

* NXWriter: scans with area detectors did not have image data.  Fixed.  Clients must wait for writer to finish.
* PVPositionerSoftDone: computation of 'done' signal and 'inposition' deconvoluted.
* Struck3820: changed (typo) ``do_readl_all`` to ``do_read_all``
* Tests involving PVPositionerSoftDone call '.cb_readback()' method to upate 'done' signal.

Maintenance
------------

* Added github/super-linter workflow, adds mypy, isort, and other tests.
* Apply isort code style.

Known Problems
--------------

* Observing random occurrence of unit test failures involving PVPositionerSoftDone.

1.6.10
******

released 2023-01-11

New Features
------------

* Add ``apstools.utils.plotxy()`` utility function.
* Add tag-based documentation selection via PyData switcher.

Enhancements
------------

* In listruns(), also search the hints for keys.

Fixes
------------

* CI failed to build documentation when creating pip installation.
* ScalerMotorFlyer default fly_time_pad increased to 10 s.
* ScalerMotorFlyer now sets scaler to "OneShot" mode.
* ScalerMotorFlyer in-position comparison now based on motor's precision.
* Version number was not reported correctly in certain situations (issue #771).

Maintenance
------------

* "Custom HDF5 File Name" example updated to latest advice.
* Pin Sphinx to `<6` due to problems with PyData and Sphinx v6.
* Conda channel "nsls2forge" no longer needed.
* Remove ``nsls2forge`` channel from conda environment.

New Contributors
-----------------------

* @jwkim-anl (Jong Woo Kim, ANL) for the ``plotxy()`` idea.

1.6.9
******

released 2022-11-30

New Features
------------

* Add ``ScalerMotorFlyer()`` device.
* Add functions to support reporting of logging messages.
* Add :meth:`restorable_stage_sigs` decorator.
* Add support for Python 3.11.
* Add ``utils.analysis_1D()`` & ``utils.analysis_2D()`` functions for peaks statistics.

Enhancements
------------

* Add example notebook *Fly Scans with EPICS motor and scaler*.
* Add guide *How to Search in Databroker*.
* Add guide *How to setup logging*.

Maintenance
------------

* Add convenience import:``from apstools.devices import AD_EpicsFileNameMixin``.
* Enable: ``from apstools.devices import AD_EpicsFileNameMixin``.
* Resolve intermittent, random CI failures.
* Resolve problems reporting unit test coverage statistics.
* Unit tests now support Python version 3.8, 3.9, 3.10, & 3.11.

1.6.8
******

released 2022-10-16

Fixes
------------

* [again] Make sure that YML (and other) files are packaged for pip and conda.

1.6.7
******

skipped

1.6.6
******

released 2022-10-13

New Features
------------

* Add ``request_input()`` plan stub, per user request.
* Add fly scan for scaler v. continuous motor.

Maintenance
-----------

* Rename: ``devices.make_dict_device()`` is now ``devices.dict_device_factory()``.

Fixes
------------

* Make sure that YML (and other) files are packaged for pip and conda.
* PVPositioner got stuck if target position was the same as current position.

Deprecations
------------

* Removed all snapshot support.

1.6.5
******

released 2022-10-04

Maintenance
---------------

* Pip requirements updated.

1.6.4
******

released 2022-10-03

New Features and/or Enhancements
---------------------------------------------

* Example of imaging with AreaDetector in Single mode writing HDF5 files.
* ``lineup()``: user can choose which feature (max, min, cen, com), additional API changes.
* ``devices.make_dict_device()`` to make a recordable Device from a dictionary.
* Only publish documentation on demand by executing GitHub workflow.
* Switch HTML documentation to use *PyData* theme.

Maintenance
---------------

* Re-arranged the documentation.  Some examples renamed.  Content unchanged.
* Update the APS cycle dates file through 2023-04-30.

1.6.3
******

released 2022-08-15

New Features and/or Enhancements
---------------------------------------------

* Add devices.CamMixin_V3_1_1
* Add devices.CamMixin_V34
* Add devices.SingleTrigger_V34
* Add EpicsScanIdSignal (scan_id from EPICS PV).
* Add run_blocking_function() plan to run blocking functions in the RunEngine.
* Published on conda-forge ``conda install -c conda-forge apstools``.
* replay() can now take a run, [run], header, or [header]
* Switch HTML documentation to use *furo* theme.

Maintenance
---------------

* Combine install steps, workflows in CI
* Describe how to use the NXWriter callback.
* Refactor AD test with EPICS-controlled image file names.
* Refactor test_move_to_zero().
* Unit tests now support Python version 3.8, 3.9, & 3.10.

Deprecations
---------------

* ``bluesky_snapshot_viewer`` and underlying GUI code will be dropped by 2022-12-31.
* Drop support for Python 3.7 per NEP29.
* Stop publishing on channel ``-c aps-anl-tag`` (use ``-c conda-forge`` instead).

1.6.2
******

released 2022-07-06

Notice
---------------

* Confirmed: databroker finds HDF5 image files with custom names.
* Still not ready for databroker 2.0+.

New Features
---------------

* Documentation website: https://bcda-aps.github.io/apstools/
* New example: user-controlled HDF5 image file names.
* Using Jupyter notebooks directly (via ``nbsphinx`` extension).
* User-controlled HDF5, JPEG, TIFF image file names.

Fixes
---------------

* Fix timeout problem in utils.connect_pvlist().
* Fix unexpected key in datum kwargs.
* Fix ``utils.listdevice()`` mixing dot and underline name separators.

Maintenance
---------------

* Applied custom project badge for APS software License.
* Use micromamba in testing workflows.

Deprecations
---------------

* Drop LGTM.com static code analysis service.
* Drop RTD (readthedocs) documentation publishing service.

Contributors
---------------

* Harry Zhou

1.6.1
******

released 2022-01-26

Fixes
---------------

* Move ``enable`` Component out from synApps Record devices.
* Renew the unit tests for PVPositionerSoftDoneWithStop.

1.6.0
******

released 2022-01-20

Breaking Changes
-----------------

* Moved ``apsbss`` support to new ``apsbss`` package (install with either ``pip`` or ``conda``).  See https://bcda-aps.github.io/apsbss/ for details.
* Can use Python 3.7 - 3.9.  Cannot use Python 3.10 yet due to upstream limitation from databroker and intake packages.
* Moved ``command_list_as_table()`` from `utils` into ``plans/command_list``.
* Removed ``BusyStatus`` from `apstools.synApps.busy`
* ``callbacks/``: ``DocumentCollectorCallback``, ``document_contents_callback``, and ``SnapshotReport`` moved into ``callbacks/``.
* ``devices/``: Reorganized all devices, including ``synApps/``, into ``devices/`` subpackage.
* ``devices/``: ``SynPseudoVoigt()`` moved from ``signals/`` to ``devices/``.
* ``plans/``: Reorganized ``plans.py`` and ``_plans/`` into ``plans/`` subpackage.
* ``snapshot/``: Moved ``snapshot`` application and related files to a subdirectory.
* ``utils/``: Reorganized ``utils.py`` and ``_utils/`` into ``utils/`` subpackage.

New Features and/or Enhancements
---------------------------------------------

* Add support for Eurotherm 2216e temperature controller
* Add support for Lakeshore 336 temperature controller
* Add support for Lakeshore 340 temperature controller
* Add support for synApps calc ``scalcout`` record.
* Add support for synApps calc ``sseq`` record.
* Add support for EPICS base ``sub`` record.
* Add support for synApps calc ``userAve`` database.
* Add support for synApps calc ``userStringSeq`` database.
* Add support for synApps calc ``userStringCalc`` database.
* Add support for synApps optics ``2slit`` database.

Fixes
-----------

* Convert ``None`` to ``"null"`` when saving ``PeakStats`` to stream.

Maintenance
---------------

Now testing with Python versions 3.7 - 3.9.  (Can't use with Py3.10 yet due to upstream requirements.)

Update notebooks:

* ``demo_specfile_example``
* ``demo_tuneaxis``

Remove notebooks:

* ``demo_specfile_databroker``

Deprecations
---------------

* Applications

  * `apstools_plan_catalog` application and related support.

* Devices

  * ``ApsCycleComputedRO``
  * ``move_energy()`` method in ``KohzuSeqCtl_Monochromator`` class
  * ``ProcessController``

* Utilities

  * ``device_read2table``
  * ``json_export``
  * ``json_import``
  * ``listdevice_1_5_2``
  * ``listruns_v1_4``
  * ``object_explorer``

Contributors
---------------

* Gilberto Fabbris
* Jan Ilavsky
* Qingteng Zhang

1.5.4
******

released 2021-11-25

NOTE: The ``apsbss`` component will be moved out of ``apstools`` into its
own package with the next release (1.6.0, ~Feb 2022) of ``apstools``.

Notice
-----------------

The Python version is limited to 3.7 due to *aps-dm-api* package.  Expect this
limitation to be relaxed, allowing any Python 3.7 and higher with the 1.6.0
release.

Fixes
---------------

* Added table of APS run cycle dates.  Use that if *aps-dm-api* not available.
* Restricted python version to 3.7 due to upstream *aps_dm_api* package.
* Rename name `uid` to `token` to avoid LGTM security false alert.

Deprecations
---------------

This support was marked as deprecated in release 1.5.4:

* ``apstools.devices.ApsCycleComputedRO``

1.5.3
******

released 2021-10-15

.. Format of the Change History changes with this release to make
   the layout become more relevant to the __reader__.  The
   `release notes <https://github.com/BCDA-APS/apstools/wiki/Release-Notes>`_
   on the wiki provide links to these specifics.

Notice
-----------------

The ``apstools.beamtime`` module and related content (includes ``apsbss``)
will be moved to a new repository for release 1.6.0. This will
remove the requirement that the APS data management tools (package *aps-dm*,
which only works on the APS computing network) be included.  With this
change, users will be able to ``conda install apstools -c aps-anl-tag`` on
computers outside of the APS computing network.

Breaking Changes
-----------------

* ``apstools.utils.listdevice`` has a new API (old version renamed to ``listdevice_1_5_2``)

New Features and/or Enhancements
---------------------------------------------

* Kohzu monochromator ``energy``, ``wavelength``, and ``theta`` each are now a ``PVPositioner`` (subclass).
* Linkam temperature controller CI94
* Linkam temperature controller T96
* Stanford Research Systems 570 current preamplifier
* Stanford Research Systems PTC10 temperature controller
* XIA PF4 filter now supports multiple PF4 units.
* Generalize that amplifiers will have a ``gain`` Component attribute.
* Generalize that temperature controllers will have a  ``temperature`` Component attribute that is a positioner (subclass of ``ophyd.PVPositioner``).
* Enhanced positioners for EPICS Devices:
  * ``apstools.devices.PVPositionerSoftDone``
  * ``apstools.devices.PVPositionerSoftDoneWithStop``

Fixes
---------------

* Fixed bug in ``devices.ApsCycleComputedRO`` and ``devices.ApsCycleDM`` involving ``datetime``.

Maintenance
---------------

* Moved all device support into individual modules under `apstools._devices` because `apstools.devices` module was getting too big.  Will refactor all with release 1.6.0.
* Add unit tests for ``devices.ApsCycle*`` Devices.
* Add EPICS IOCs (ADSimDetector and synApps xxx) to continuous integration for use in unit testing.
* Unit tests now use *pytest* package.
* Suppress certain warnings during unit testing.

Deprecations
---------------

This support will be removed in release 1.6.0:

* ``apstools.beamtime`` module and related content (includes ``apsbss``) will be moved to a new repository
* ``apstools.devices.ProcessController``
* ``apstools.utils.device_read2table``
* ``apstools.utils.listdevice_1_5_2``
* ``apstools.utils.object_explorer``

Contributors
---------------

* Fanny Rodolakis
* Gilberto Fabbris
* Jan Ilavsky
* Qingteng Zhang
* 4-ID-C Polar
* 8-ID-I XPCS
* 9-ID-C USAXS

1.5.2 (and previous)
************************

See this table for release change histories, highlighted by version control
reference (pull request or issue):

:1.5.2:  released 2021-09-29

   * Drop Codacy (https://app.codacy.com/gh/BCDA-APS/apstools) as no longer needed.

   * `#540 <https://github.com/BCDA-APS/apstools/pull/540>`_
      Add ``apstools.utils.listplans()`` function.

   * `#534 <https://github.com/BCDA-APS/apstools/pull/534>`_
      Add ``apstools.utils.OverrideParameters`` class.
      Hoisted from APS USAXS instrument.

   * `#537 <https://github.com/BCDA-APS/apstools/pull/537>`_
      Enhancements to ``apstools.utils.listruns()``:

      * Add search by list of ``scan_id`` or ``uid`` values.
      * Optimize search speed.

   * `#534 <https://github.com/BCDA-APS/apstools/pull/534>`_
      Add ``apstools.plans.documentation_run()`` plan.
      Hoisted from APS USAXS instrument.

   * `#528 <https://github.com/BCDA-APS/apstools/pull/528>`_
      Add ``kind=`` kwarg to synApps Devices.

   * `#539 <https://github.com/BCDA-APS/apstools/pull/539>`_
      Break ``devices`` into submodule ``_devices``.

:1.5.1:  released 2021-07-22

   * `#522 <https://github.com/BCDA-APS/apstools/issues/522>`_
      Deprecate `apstools.devices.ProcessController`.
      Suggest `ophyd.PVPositioner` instead.

   * `#521 <https://github.com/BCDA-APS/apstools/issues/521>`_
      Enhancement: new functions: getRunData(), getRunDataValue(),
      getStreamValues() & listRunKeys()

   * `#518 <https://github.com/BCDA-APS/apstools/issues/518>`_
      Bug fixed: TypeError from summary() of CalcoutRecord

   * `#517 <https://github.com/BCDA-APS/apstools/pull/517>`_
      Added support for python 3.9.

   * `#514 <https://github.com/BCDA-APS/apstools/pull/514>`_
      Refactor 'SIGNAL.value' to 'SIGNAL.get()'

:1.5.0:  released 2021-04-02

   * `#504 comment <https://github.com/BCDA-APS/apstools/pull/504#issuecomment-804377418>`_
      Dropped support for python 3.6.

   * `#495 <https://github.com/BCDA-APS/apstools/pull/495>`_
      Dropped diffractometer support code.

   * `#511 <https://github.com/BCDA-APS/apstools/pull/511>`_
      & `#497 <https://github.com/BCDA-APS/apstools/pull/497>`_
      Add ``utils.findbyname()`` and ``utils.findbypv()`` functions.

   * `#506 <https://github.com/BCDA-APS/apstools/pull/506>`_
      ``spec2ophyd`` can now read SPEC config files from APS 17BM

   * `#504 <https://github.com/BCDA-APS/apstools/pull/504>`_
      Overhaul of listruns() using pandas.  Previous code
      renamed to listruns_v1_4().

   * `#503 <https://github.com/BCDA-APS/apstools/pull/503>`_
      Unit tests with data now used msgpack-backed databroker.

   * `#495 <https://github.com/BCDA-APS/apstools/pull/495>`_
      remove *hklpy* requirement since all diffractometer
      support code will be moved to
      [*hklpy*](https://github.com/bluesky/hklpy) package.

:1.4.1:  released: 2021-01-23

    * add Area Detector configuration examples:
      Pilatus & Perkin-Elmer, both writing image to HDF5 file

    * `#488 <https://github.com/BCDA-APS/apstools/pull/488>`_
       use first trigger_mode when priming AD plugin

    * `#487 <https://github.com/BCDA-APS/apstools/pull/487>`_
       ensure spec2ophyd code is packaged

:1.4.0:  released: 2021-01-15

    * `#483 <https://github.com/BCDA-APS/apstools/pull/483>`_
       Python code style must pass ``flake8`` test.

    * `#482 <https://github.com/BCDA-APS/apstools/pull/482>`_
       specwriter: Fix bug when plan_args structure includes a numpy
       ndarray.

    * `#474 <https://github.com/BCDA-APS/apstools/pull/474>`_
       :func:`apstools.utils.listruns()` now defaults to the
       current catalog in use.

       New functions:

       * :func:`apstools.utils.getDatabase`
       * :func:`apstools.utils.getDefaultDatabase`

    * `#472 <https://github.com/BCDA-APS/apstools/pull/472>`_
       Respond to changes in upstream packages.

       * package requirements
       * auto-detection of command list format (Excel or text)
       * use *openpyxl* [#]_ instead of *xlrd* [#]_ and
         *pandas* [#]_ to read Microsoft Excel `.xlsx` spreadsheet
         files

       .. [#] https://openpyxl.readthedocs.io
       .. [#] https://xlrd.readthedocs.io
       .. [#] https://pandas.pydata.org

    * `#470 <https://github.com/BCDA-APS/apstools/pull/470>`_
       Area Detector plugin preparation & detection.

       * :func:`apstools.devices.AD_plugin_primed()`
          re-written completely
       * :func:`apstools.devices.AD_prime_plugin()`
          replaced by :func:`apstools.devices.AD_prime_plugin2()`

    * `#463 <https://github.com/BCDA-APS/apstools/pull/463>`_
       Remove deprecated features.

       * ``apstools.suspenders.SuspendWhenChanged()``
       * ``apstools.utils.plot_prune_fifo()``
       * ``apstools.utils.show_ophyd_symbols()``
       * ``apstools.synapps.asyn.AsynRecord.binary_output_maxlength()``
       * ``apstools.devices.AD_warmed_up()``

    * `#451 <https://github.com/BCDA-APS/apstools/pull/451>`_
       Undulator and Kohzu monochromator functionalities

       * :class:`apstools.devices.ApsUndulator()`

         Adds some ``Signal`` components (such as setting `kind` kwarg)
         that are helpful in moving the undulator

:1.3.9:  released 2020-11-30

    * `#459 <https://github.com/BCDA-APS/apstools/pull/459>`_
       ``apsbss``: list ESAFs & proposals from other cycles
    * `#457 <https://github.com/BCDA-APS/apstools/pull/457>`_
       :func:`apstools.utils.rss_mem()`: show memory used by this process

:1.3.8:  released: 2020-10-23

    * `#449 <https://github.com/BCDA-APS/apstools/pull/449>`_
       diffractometer wh() shows extra positioners
    * `#446 <https://github.com/BCDA-APS/apstools/pull/446>`_
       utils: device_read2table() renamed to listdevice()
    * `#445 <https://github.com/BCDA-APS/apstools/pull/445>`_
       synApps: add Device for iocStats
    * `#437 <https://github.com/BCDA-APS/apstools/pull/437>`_
       diffractometer add pa() report
    * `#426 <https://github.com/BCDA-APS/apstools/pull/426>`_
       diffractometer add simulated diffractometers
    * `#425 <https://github.com/BCDA-APS/apstools/pull/425>`_
       BUG fixed: listruns() when no stop document
    * `#423 <https://github.com/BCDA-APS/apstools/pull/423>`_
       BUG fixed: apsbss IOC starter script

:1.3.7:  released: 2020-09-18

    * `#422 <https://github.com/BCDA-APS/apstools/pull/422>`_
       additional AD support from APS USAXS
    * `#421 <https://github.com/BCDA-APS/apstools/pull/421>`_
       wait for undulator when start_button pushed
    * `#418 <https://github.com/BCDA-APS/apstools/pull/418>`_
       apsbss: only update APS run cycle name after current cycle ends

:1.3.6:  released 2020-09-04

    * `#416 <https://github.com/BCDA-APS/apstools/pull/416>`_
       apsbss: allow iso8601 time strings to have *option* for fractional seconds
    * `#415 <https://github.com/BCDA-APS/apstools/pull/415>`_
       Get APS cycle name from official source

:1.3.5:  released 2020-08-25

    * `#406 <https://github.com/BCDA-APS/apstools/pull/406>`_
       replace ``plot_prune_fifo()`` with ``trim_plot()``
       and ``trim_plot_by_name()``
    * `#405 <https://github.com/BCDA-APS/apstools/pull/405>`_
       add Y1 & Z2 read-only signal to Kohzu Monochromator device
    * `#403 <https://github.com/BCDA-APS/apstools/pull/403>`_
       deprecate ``SuspendWhenChanged()``

:1.3.4:  released 2020-08-14

    * `#400 <https://github.com/BCDA-APS/apstools/pull/400>`_
       resolve warnings and example documentation inconsistency
    * `#399 <https://github.com/BCDA-APS/apstools/pull/399>`_
       parse iso8601 date for py36
    * `#398 <https://github.com/BCDA-APS/apstools/pull/398>`_
       DiffractometerMixin: add wh() method
    * `#396 <https://github.com/BCDA-APS/apstools/pull/396>`_
       provide spec2ophyd application
    * `#394 <https://github.com/BCDA-APS/apstools/pull/394>`_
       add utils.copy_filtered_catalog()
    * `#392 <https://github.com/BCDA-APS/apstools/pull/392>`_
       RTD make parameter lists clearer
    * `#390 <https://github.com/BCDA-APS/apstools/pull/390>`_
       improve formatting of parameter list in RTD
    * `#388 <https://github.com/BCDA-APS/apstools/pull/388>`_
       add utils.quantify_md_key_use()
    * `#385 <https://github.com/BCDA-APS/apstools/issues/385>`_
       spec2ophyd: make entry point

:1.3.3:  released 2020-07-22

    * `#384 <https://github.com/BCDA-APS/apstools/pull/384>`_
       apsbss: print, not log from commands
    * `#382 <https://github.com/BCDA-APS/apstools/pull/382>`_
       spec2ophyd analyses

:1.3.2:  released 2020-07-20

    * `#380 <https://github.com/BCDA-APS/apstools/pull/380>`_
       apsbss: fix object references

:1.3.1:  released 2020-07-18

    * `#378 <https://github.com/BCDA-APS/apstools/pull/378>`_
       apsbss_ioc.sh: add checkup (keep-alive feature for the IOC)
    * `#376 <https://github.com/BCDA-APS/apstools/pull/376>`_
       apsbss: example beam line-specific shell scripts
    * `#375 <https://github.com/BCDA-APS/apstools/pull/375>`_
       apsbss: add PVs for numbers of users
    * `#374 <https://github.com/BCDA-APS/apstools/pull/374>`_
       apsbss_ophyd: addDeviceDataAsStream() from USAXS
    * `#373 <https://github.com/BCDA-APS/apstools/pull/373>`_
       account for time zone when testing datetime-based file name
    * `#371 <https://github.com/BCDA-APS/apstools/pull/371>`_
       update & simplify the travis-ci setup
    * `#369 <https://github.com/BCDA-APS/apstools/pull/369>`_
       spec2ophyd: handle NONE in SPEC counters
    * `#368 <https://github.com/BCDA-APS/apstools/pull/368>`_
       spec2ophyd: config file as command-line argument
    * `#367 <https://github.com/BCDA-APS/apstools/pull/367>`_
       apsbss: move ophyd import from main
    * `#364 <https://github.com/BCDA-APS/apstools/pull/364>`_
       apsbss: add PVs for ioc_host and ioc_user
    * `#363 <https://github.com/BCDA-APS/apstools/pull/363>`_
       Handle when mailInFlag not provided
    * `#360 <https://github.com/BCDA-APS/apstools/pull/360>`_
       prefer logging to print

:1.3.0:  release expected by 2020-07-15

    * add NeXus writer callback
    * add ``apsbss`` : APS experiment metadata support
    * `#351 <https://github.com/BCDA-APS/apstools/issues/351>`_
       apsbss: put raw info into PV
    * `#350 <https://github.com/BCDA-APS/apstools/issues/350>`_
       apsbss: clarify meaning of reported dates
    * `#349 <https://github.com/BCDA-APS/apstools/issues/349>`_
       apsbss: add "next" subcommand
    * `#347 <https://github.com/BCDA-APS/apstools/issues/347>`_
       some apbss files not published
    * `#346 <https://github.com/BCDA-APS/apstools/pull/346>`_
       publish fails to push conda packages
    * `#344 <https://github.com/BCDA-APS/apstools/pull/344>`_
       listruns() uses databroker v2 API
    * `#343 <https://github.com/BCDA-APS/apstools/issues/343>`_
       review and update requirements
    * `#342 <https://github.com/BCDA-APS/apstools/pull/342>`_
       summarize runs in databroker by plan_name and frequency
    * `#341 <https://github.com/BCDA-APS/apstools/issues/341>`_
       tools to summarize activity
    * `#340 <https://github.com/BCDA-APS/apstools/issues/340>`_
       update copyright year
    * `#339 <https://github.com/BCDA-APS/apstools/issues/339>`_
       resolve Codacy code review issues
    * `#338 <https://github.com/BCDA-APS/apstools/issues/338>`_
       unit tests are leaving directories undeleted
    * `#337 <https://github.com/BCDA-APS/apstools/issues/337>`_
       Document new filewriter callbacks
    * `#336 <https://github.com/BCDA-APS/apstools/pull/336>`_
       add NeXus file writer from USAXS
    * `#335 <https://github.com/BCDA-APS/apstools/issues/335>`_
       update requirements
    * `#334 <https://github.com/BCDA-APS/apstools/pull/334>`_
       support APS proposal & ESAF systems to provide useful metadata
    * `#333 <https://github.com/BCDA-APS/apstools/issues/333>`_
       access APS proposal and ESAF information
    * `#332 <https://github.com/BCDA-APS/apstools/issues/332>`_
       listruns(): use databroker v2 API
    * `#329 <https://github.com/BCDA-APS/apstools/issues/329>`_
       add NeXus writer base class from USAXS

:1.2.6:  released *2020-06-26*

    * `#331 <https://github.com/BCDA-APS/apstools/pull/331>`_
       listruns succeeds even when number of existing runs is less than requested
    * `#330 <https://github.com/BCDA-APS/apstools/issues/330>`_
       BUG: listruns: less than 20 runs in catalog
    * `#328 <https://github.com/BCDA-APS/apstools/pull/328>`_
       epid: add final_value (.VAL field)
    * `#327 <https://github.com/BCDA-APS/apstools/pull/327>`_
       epid: remove clock_ticks (.CT field)
    * `#326 <https://github.com/BCDA-APS/apstools/issues/326>`_
       BUG: epid failed to connect to .CT field
    * `#325 <https://github.com/BCDA-APS/apstools/issues/325>`_
       BUG: epid final_value signal not found
    * `#324 <https://github.com/BCDA-APS/apstools/issues/324>`_
       BUG: epid controlled_value signal name

:1.2.5:  released *2020-06-05*

    * `#322 <https://github.com/BCDA-APS/apstools/issues/322>`_
       add py38 to travis config
    * `#320 <https://github.com/BCDA-APS/apstools/issues/320>`_
       multi-pass tune should use FWHM for next scan
    * `#318 <https://github.com/BCDA-APS/apstools/issues/318>`_
       AxisTunerMixin is now subclass of DeviceMixinBase
    * `#317 <https://github.com/BCDA-APS/apstools/issues/317>`_
       BUG: USAXS can't tune motors
    * `#316 <https://github.com/BCDA-APS/apstools/issues/316>`_
       BUG: Error in asyn object definition
    * `#315 <https://github.com/BCDA-APS/apstools/issues/315>`_
       BUG: AttributeError from db.hs

:1.2.3:  released *2020-05-07*

    * `#314 <https://github.com/BCDA-APS/apstools/issues/314>`_
       fix ImportError about SignalRO
    * `#313 <https://github.com/BCDA-APS/apstools/issues/313>`_
       update packaging requirements

:1.2.2:  released *2020-05-06*

    * DEPRECATION `#306 <https://github.com/BCDA-APS/apstools/issues/306>`_
	   `apstools.plans.show_ophyd_symbols()` will be removed by 2020-07-01.
	   Use `apstools.plans.listobjects()` instead.

    * `#311 <https://github.com/BCDA-APS/apstools/issues/311>`_
       adapt to databroker v1
    * `#310 <https://github.com/BCDA-APS/apstools/issues/310>`_
       enhance listruns() search capabilities
    * `#308 <https://github.com/BCDA-APS/apstools/issues/308>`_
       manage diffractometer constraints
    * `#307 <https://github.com/BCDA-APS/apstools/issues/307>`_
       add diffractometer emhancements
    * `#306 <https://github.com/BCDA-APS/apstools/issues/306>`_
       rename show_ophyd_objects() as listobjects()
    * `#305 <https://github.com/BCDA-APS/apstools/issues/305>`_
       add utils.safe_ophyd_name()
    * `#299 <https://github.com/BCDA-APS/apstools/issues/299>`_
       set_lim() does not set low limit

:1.2.1: released *2020-02-18* - bug fix

    * `#297 <https://github.com/BCDA-APS/apstools/issues/297>`_
       fix import error

:1.2.0: released *2020-02-18* - remove deprecated functions

    * `#293 <https://github.com/BCDA-APS/apstools/issues/293>`_
       remove run_blocker_in_plan()
    * `#292 <https://github.com/BCDA-APS/apstools/issues/292>`_
       remove list_recent_scans()
    * `#291 <https://github.com/BCDA-APS/apstools/issues/291>`_
       remove unix_cmd()
    * `#288 <https://github.com/BCDA-APS/apstools/issues/288>`_
       add object_explorer() (from APS 8-ID-I)

:1.1.19:  released *2020-02-15*

    * `#285 <https://github.com/BCDA-APS/apstools/issues/285>`_
       add EpicsMotorResolutionMixin
    * `#284 <https://github.com/BCDA-APS/apstools/issues/284>`_
       adjust ophyd.EpicsMotor when motor limits changed from other EPICS client
    * `#283 <https://github.com/BCDA-APS/apstools/issues/283>`_
       print_RE_md() now returns a pyRestTable.Table object

:1.1.18:  released *2020-02-09*

    * PyPI would not accept the 1.1.17 version: `filename has already been used`
    * see release notes for 1.1.17

:1.1.17:  released *2020-02-09* - hot fixes

    * `#277 <https://github.com/BCDA-APS/apstools/issues/277>`_
       replace .value with .get()
    * `#276 <https://github.com/BCDA-APS/apstools/issues/276>`_
       update ophyd metadata after motor set_lim()
    * `#274 <https://github.com/BCDA-APS/apstools/issues/274>`_
       APS user operations could be in mode 1 OR 2

:1.1.16:  released *2019-12-05*

    * `#269 <https://github.com/BCDA-APS/apstools/issues/269>`_
       bug: shutter does not move when expected
    * `#268 <https://github.com/BCDA-APS/apstools/issues/268>`_
       add `redefine_motor_position()` plan
    * `#267 <https://github.com/BCDA-APS/apstools/issues/267>`_
       remove `lineup()` plan for now
    * `#266 <https://github.com/BCDA-APS/apstools/issues/266>`_
       bug fix for #265
    * `#265 <https://github.com/BCDA-APS/apstools/issues/265>`_
       refactor of #264
    * `#264 <https://github.com/BCDA-APS/apstools/issues/264>`_
       Limit number of traces shown on a plot - use a FIFO
    * `#263 <https://github.com/BCDA-APS/apstools/issues/263>`_
       `device_read2table()` should print unless optioned False
    * `#262 <https://github.com/BCDA-APS/apstools/issues/262>`_
       add `lineup()` plan (from APS 8-ID-I XPCS)

:1.1.15:  released *2019-11-21* : bug fixes, adds asyn record support

    * `#259 <https://github.com/BCDA-APS/apstools/issues/259>`_
       resolve AssertionError from setup_lorentzian_swait
    * `#258 <https://github.com/BCDA-APS/apstools/issues/258>`_
       swait record does not units, some other fields
    * `#255 <https://github.com/BCDA-APS/apstools/issues/255>`_
       plans: resolve indentation error
    * `#254 <https://github.com/BCDA-APS/apstools/issues/254>`_
       add computed APS cycle as signal
    * `#252 <https://github.com/BCDA-APS/apstools/issues/252>`_
       synApps: add asyn record support

:1.1.14:  released *2019-09-03* : bug fixes, more synApps support

    * `#246 <https://github.com/BCDA-APS/apstools/issues/246>`_
       synApps: shorten name from synApps_ophyd
    * `#245 <https://github.com/BCDA-APS/apstools/issues/245>`_
       swait & calcout: change from *EpicsMotor* to any *EpicsSignal*
    * `#240 <https://github.com/BCDA-APS/apstools/issues/240>`_
       swait: refactor swait record & userCalc support
    * `#239 <https://github.com/BCDA-APS/apstools/issues/239>`_
       transform: add support for transform record
    * `#238 <https://github.com/BCDA-APS/apstools/issues/238>`_
       calcout: add support for calcout record & userCalcOuts
    * `#237 <https://github.com/BCDA-APS/apstools/issues/237>`_
       epid: add support for epid record
    * `#234 <https://github.com/BCDA-APS/apstools/issues/234>`_
       utils: replicate the `unix()` command
    * `#230 <https://github.com/BCDA-APS/apstools/issues/230>`_
       signals: resolve TypeError

:1.1.13:  released *2019-08-15* : enhancements, bug fix, rename

    * `#226 <https://github.com/BCDA-APS/apstools/issues/226>`_
       writer: unit tests for empty #O0 & P0 control lines
    * `#224 <https://github.com/BCDA-APS/apstools/issues/224>`_
       rename: list_recent_scans --> listscans
    * `#222 <https://github.com/BCDA-APS/apstools/issues/222>`_
       writer: add empty #O0 and #P0 lines
    * `#220 <https://github.com/BCDA-APS/apstools/issues/220>`_
       ProcessController: bug fix - raised TypeError

:1.1.12:  released *2019-08-05* : bug fixes & updates

    * `#219 <https://github.com/BCDA-APS/apstools/issues/219>`_
       ``ProcessController``: bug fixes
    * `#218 <https://github.com/BCDA-APS/apstools/issues/218>`_
       ``replay()``: sort chronological by default
    * `#216 <https://github.com/BCDA-APS/apstools/issues/216>`_
       ``replay()``: fails when not list

:1.1.11:  released *2019-07-31* : updates & new utility

    * `#214 <https://github.com/BCDA-APS/apstools/issues/214>`_
       new: ``apstools.utils.APS_utils.replay()``
    * `#213 <https://github.com/BCDA-APS/apstools/issues/213>`_
       ``list_recent_scans`` show ``exit_status``
    * `#212 <https://github.com/BCDA-APS/apstools/issues/212>`_
       ``list_recent_scans`` show reconstructed scan command

:1.1.10:  released *2019-07-30* : updates & bug fix

    * `#211 <https://github.com/BCDA-APS/apstools/issues/211>`_
       ``devices`` calls to superclass ``__init__()``
    * `#209 <https://github.com/BCDA-APS/apstools/issues/209>`_
       ``devices`` call to superclass ``__init__()``
    * `#207 <https://github.com/BCDA-APS/apstools/issues/207>`_
       ``show_ophyd_symbols`` also shows labels
    * `#206 <https://github.com/BCDA-APS/apstools/issues/206>`_
       new: ``apstools.utils.APS_utils.list_recent_scans()``
    * `#205 <https://github.com/BCDA-APS/apstools/issues/205>`_
       ``show_ophyd_symbols`` uses ipython shell's namespace
    * `#202 <https://github.com/BCDA-APS/apstools/issues/202>`_
       add ``labels`` attribute to enable ``wa`` and ``ct`` magic commands

:1.1.9:  released *2019-07-28* : updates & bug fix

    * `#203 <https://github.com/BCDA-APS/apstools/issues/203>`_
       `SpecWriterCallback`: `#N` is number of data columns
    * `#199 <https://github.com/BCDA-APS/apstools/issues/199>`_
       `spec2ophyd` handle CNTPAR:read_misc_1

:1.1.8:  released *2019-07-25* : updates

    * `#196 <https://github.com/BCDA-APS/apstools/issues/196>`_
       `spec2ophyd` handle MOTPAR:read_misc_1
    * `#194 <https://github.com/BCDA-APS/apstools/issues/194>`_
       new ``show_ophyd_symbols`` shows table of global ophyd ``Signal`` and ``Device`` instances
    * `#193 <https://github.com/BCDA-APS/apstools/issues/193>`_
       `spec2ophyd` ignore None items in SPEC config file
    * `#192 <https://github.com/BCDA-APS/apstools/issues/192>`_
       `spec2ophyd` handles VM_EPICS_PV in SPEC config file
    * `#191 <https://github.com/BCDA-APS/apstools/issues/191>`_
       `spec2ophyd` handles PSE_MAC_MOT in SPEC config file
    * `#190 <https://github.com/BCDA-APS/apstools/issues/190>`_
       `spec2ophyd` handles MOTPAR in SPEC config file

:1.1.7:  released 2019-07-04

    * `DEPRECATION <https://github.com/BCDA-APS/apstools/issues/90#issuecomment-483405890>`_
	   `apstools.plans.run_blocker_in_plan()` will be removed by 2019-12-31.
	   Do not write blocking code in bluesky plans.
    * Dropped python 3.5 from supported versions
    * `#175 <https://github.com/BCDA-APS/apstools/issues/175>`_
       move `plans.run_in_thread()` to `utils.run_in_thread()`
    * `#168 <https://github.com/BCDA-APS/apstools/issues/168>`_
       new `spec2ophyd`  migrates SPEC config file to ophyd setup
    * `#166 <https://github.com/BCDA-APS/apstools/issues/166>`_
       `device_read2table()`: format `device.read()` results in a pyRestTable.Table
    * `#161 <https://github.com/BCDA-APS/apstools/issues/161>`_
       `addDeviceDataAsStream()`: add Device as named document stream event
    * `#159 <https://github.com/BCDA-APS/apstools/issues/159>`_
       convert xlrd.XLRDError into apstools.utils.ExcelReadError
    * `#158 <https://github.com/BCDA-APS/apstools/issues/158>`_
       new ``run_command_file()`` runs a command list from text file or Excel spreadsheet

:1.1.6:  released *2019-05-26*

    * `#156 <https://github.com/BCDA-APS/apstools/issues/156>`_
       add ProcessController Device
    * `#153 <https://github.com/BCDA-APS/apstools/issues/153>`_
       print dictionary contents as table
    * `#151 <https://github.com/BCDA-APS/apstools/issues/151>`_
       EpicsMotor support for enable/disable
    * `#148 <https://github.com/BCDA-APS/apstools/issues/148>`_
       more LGTM recommendations
    * `#146 <https://github.com/BCDA-APS/apstools/issues/146>`_
       LGTM code review recommendations
    * `#143 <https://github.com/BCDA-APS/apstools/issues/143>`_
       filewriter fails to raise IOError
    * `#141 <https://github.com/BCDA-APS/apstools/issues/141>`_
       ValueError during tune()

:1.1.5:  released *2019-05-14*

    * `#135 <https://github.com/BCDA-APS/apstools/issues/135>`_
       add refresh button to snapshot GUI

:1.1.4:  released *2019-05-14*

    * `#140 <https://github.com/BCDA-APS/apstools/issues/140>`_
       `event-model` needs at least v1.8.0
    * `#139 <https://github.com/BCDA-APS/apstools/issues/139>`_
       ``ValueError`` in :func:`~apstools.plans.TuneAxis.tune._scan`

:1.1.3:  released *2019-05-10*

    * adds packaging dependence on event-model
    * `#137 <https://github.com/BCDA-APS/apstools/issues/137>`_
       adds `utils.json_export()` and `utils.json_import()`

:1.1.1:  released *2019-05-09*

    * adds packaging dependence on spec2nexus
    * `#136 <https://github.com/BCDA-APS/apstools/issues/136>`_
       get json document stream(s)
    * `#134 <https://github.com/BCDA-APS/apstools/issues/134>`_
       add build on travis-ci with py3.7
    * `#130 <https://github.com/BCDA-APS/apstools/issues/130>`_
       fix conda recipe and pip dependencies (thanks to Maksim Rakitin!)
    * `#128 <https://github.com/BCDA-APS/apstools/issues/128>`_
       SpecWriterCallback.newfile() problem with scan_id = 0
    * `#127 <https://github.com/BCDA-APS/apstools/issues/127>`_
       fixed: KeyError from SPEC filewriter
    * `#126 <https://github.com/BCDA-APS/apstools/issues/126>`_
       add uid to metadata
    * `#125 <https://github.com/BCDA-APS/apstools/issues/125>`_
       SPEC filewriter scan numbering when "new" data file exists
    * `#124 <https://github.com/BCDA-APS/apstools/issues/124>`_
       fixed: utils.trim_string_for_EPICS() trimmed string too long
    * `#100 <https://github.com/BCDA-APS/apstools/issues/100>`_
       fixed: SPEC file data columns in wrong places

:1.1.0:  released *2019.04.16*

    * change release numbering to Semantic Versioning (remove all previous tags and releases)
    * batch scans using Excel spreadsheets
    * bluesky_snapshot_viewer and bluesky_snapshot
    * conda package available<|MERGE_RESOLUTION|>--- conflicted
+++ resolved
@@ -26,17 +26,15 @@
 
    Release expected by 2025-07.
 
-<<<<<<< HEAD
+   Enhancements
+   -------------
+
+   * Added mb_creator()
+
    Maintenance
    -------------
 
    * Switch to use numpy >= 2
-=======
-   Enhancements
-   -------------
-
-   * Added mb_creator()
->>>>>>> 3f05d180
 
 1.7.3
 *****
